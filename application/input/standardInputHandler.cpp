--- conflicted
+++ resolved
@@ -94,22 +94,8 @@
 	} else if (KeyboardOptions::Debug::pies == key) {
 		Debug::renderPiesEnabled = !Debug::renderPiesEnabled;
 	} else if (KeyboardOptions::Part::anchor == key) {
-<<<<<<< HEAD
 		throw "Not implemented!";
 	} else if(KeyboardOptions::Part::makeMainPart == key) {
-=======
-		if (screen.selectedPart != nullptr) {
-			if (screen.selectedPart->parent->anchored) {
-				screen.selectedPart->parent->setAnchored(false);
-			} else {
-				MotorizedPhysical* parent = screen.selectedPart->parent->mainPhysical;
-				parent->motionOfCenterOfMass.velocity = Vec3();
-				parent->motionOfCenterOfMass.angularVelocity = Vec3();
-				screen.selectedPart->parent->setAnchored(true);
-			}
-		}
-	} else if (KeyboardOptions::Part::makeMainPart == key) {
->>>>>>> 140e1171
 		Log::info("Made %s the main part of it's physical", screen.selectedPart->name.c_str());
 		screen.selectedPart->makeMainPart();
 	} else if(KeyboardOptions::Part::makeMainPhysical == key) {
