#include "screen.h"
#include "../../util/log.h"
#include "../engine/math/vec2.h"
#include "../engine/math/mat4.h"
#include "shader.h"
#include "indexedMesh.h"
#include "vectorMesh.h"
#include "../engine/geometry/shape.h"
#include "camera.h"
#include "../standardInputHandler.h"
#include "../engine/geometry/shape.h"
#include "../engine/geometry/boundingBox.h"
#include "picker.h"
#include "../../engine/math/mathUtil.h"

#include "../resourceManager.h"

#include <stdlib.h>
#include <fstream>
#include <sstream>
#include <math.h>

World* curWorld = NULL;
Vec2 screenSize;
Vec3 ray;

bool initGLFW() {
	/* Initialize the library */
	if (!glfwInit()) {
		Log::error("GLFW Failed to initialize!");
		return false;
	}

	return true;
}

bool initGLEW() {
	/* Init GLEW after creating a valid rendering context */
	if (glewInit() != GLEW_OK) {
		glfwTerminate();

		Log::error("GLEW Failed to initialize!");

		return false;
	}

	return true;
}

void terminateGL() {
	glfwTerminate();
}

Screen::Screen(int width, int height, World* w) {
	setWorld(w);

	/* Create a windowed mode window and its OpenGL context */
	this->window = glfwCreateWindow(width, height, "Physics3D", NULL, NULL);
	if (!this->window) {
		glfwTerminate();
		exit(-1);
	}

	/* Make the window's context current */
	makeCurrent();
}

const unsigned int vertexCount = 6;
const double vertices[vertexCount * 7]{
	0, 0, 0,	  1,  0,  0,	0,
	0, 0, 0,	 -1,  0,  0,	0.1,
	0, 0, 0,	  0,  1,  0,	0.2,
	0, 0, 0,	  0, -1,  0,	0.3,
	0, 0, 0,	  0,  0,  1,	0.4,
	0, 0, 0,	  0,  0, -1,	1
};

void generateShape(double* buffer, int mi, int mj) {
	double twopi = 6.28318530718;
	int ind = 0;
	for (int i = 0; i < mi; i++) {
		for (int j = 0; j < mj; j++) {
			double ri = twopi / 2 / mi * i;
			double rj = twopi / mj * j;

			buffer[ind * 7 + 0] = 0;
			buffer[ind * 7 + 1] = 0;
			buffer[ind * 7 + 2] = 0;

			buffer[ind * 7 + 3] = sin(ri) * cos(rj);
			buffer[ind * 7 + 4] = sin(ri) * sin(rj);
			buffer[ind * 7 + 5] = cos(ri);
			
			buffer[ind * 7 + 6] = 1.0 / mi / mj * ind;

			ind++;
		}
	}
}

IndexedMesh* boxMesh = nullptr;
VectorMesh* vectorMesh = nullptr;

IndexedMesh* transMesh = nullptr;

Shader basicShader;
Shader vectorShader;
BoundingBox* box = nullptr;
StandardInputHandler* handler = nullptr;
Camera camera;

void Screen::init() {
	glEnable(GL_CULL_FACE);
	glEnable(GL_DEPTH_TEST);
	int width, height;
	glfwGetWindowSize(window, &width, &height);
	screenSize = Vec2(width, height);

	ShaderSource basicShaderSource = parseShader((std::istream&) std::istringstream(getResourceAsString(BASIC_SHADER1)), "basic.shader");
	ShaderSource vectorShaderSource = parseShader((std::istream&) std::istringstream(getResourceAsString(VECTOR_SHADER1)), "vector.shader");

	basicShader = Shader(basicShaderSource);
	basicShader.createUniform("modelMatrix");
	basicShader.createUniform("viewMatrix");
	basicShader.createUniform("color");
	basicShader.createUniform("projectionMatrix");
	basicShader.createUniform("viewPosition");

	vectorShader = Shader(vectorShaderSource);
	vectorShader.createUniform("viewMatrix");
	vectorShader.createUniform("projectionMatrix");
	basicShader.createUniform("viewPosition");

	camera.setPosition(-1, 1, 4);

	handler = new StandardInputHandler(window, this, &camera);

	box = new BoundingBox{-0.5, -0.5, -0.5, 0.5, 0.5, 0.5};
	Shape shape = box->toShape(new Vec3[8]);// .rotated(fromEulerAngles(0.5, 0.1, 0.2), new Vec3[8]);

	boxMesh = new IndexedMesh(shape);

	Shape trans = shape.translated(Vec3(1.0, -1.0, 1.0), new Vec3[8]);
	transMesh = new IndexedMesh(trans);
	
	const int mi = 50;
	const int mj = 50;
	double* vert = new double[mi * mj * 7];
	
	generateShape(vert, mi, mj);

	vectorMesh = new VectorMesh(vertices, vertexCount);
	//vectorMesh = new VectorMesh(vert, mi * mj);
}

void Screen::makeCurrent() {
	glfwMakeContextCurrent(this->window);
}

void Screen::update() {
	if (handler->anyKey) {
		if (handler->getKey(GLFW_KEY_W)) {
			camera.move(0, 0, -1);
		}
		if (handler->getKey(GLFW_KEY_S)) {
			camera.move(0, 0, 1);
		}
		if (handler->getKey(GLFW_KEY_D)) {
			camera.move(1, 0, 0);
		}
		if (handler->getKey(GLFW_KEY_A)) {
			camera.move(-1, 0, 0);
		}
		if (handler->getKey(GLFW_KEY_SPACE)) {
			camera.move(0, 1, 0);
		}
		if (handler->getKey(GLFW_KEY_LEFT_SHIFT)) {
			camera.move(0, -1, 0);
		}
		if (handler->getKey(GLFW_KEY_LEFT)) {
			camera.rotate(0, -1, 0);
		}
		if (handler->getKey(GLFW_KEY_RIGHT)) {
			camera.rotate(0, 1, 0);
		}
		if (handler->getKey(GLFW_KEY_UP)) {
			camera.rotate(-1, 0, 0);
		}
		if (handler->getKey(GLFW_KEY_DOWN)) {
			camera.rotate(1, 0, 0);
		}
	}
}

bool intersect(Vec3 orig, Vec3 dir, Vec3 min, Vec3 max) {
	float tmin = (min.x - orig.x) / dir.x;
	float tmax = (max.x - orig.x) / dir.x;

	if (tmin > tmax) {
		double temp = tmin;
		tmin = tmax;
		tmax = temp;
	};

	float tymin = (min.y - orig.y) / dir.y;
	float tymax = (max.y - orig.y) / dir.y;

	if (tymin > tymax) {
		double temp = tymin;
		tymin = tymax;
		tymax = temp;
	}

	if ((tmin > tymax) || (tymin > tmax))
		return false;

	if (tymin > tmin)
		tmin = tymin;

	if (tymax < tmax)
		tmax = tymax;

	float tzmin = (min.z - orig.z) / dir.z;
	float tzmax = (max.z - orig.z) / dir.z;

	if (tzmin > tzmax) {
		double temp = tzmin;
		tzmin = tzmax;
		tzmax = temp;
	}

	if ((tmin > tzmax) || (tzmin > tmax))
		return false;

	if (tzmin > tmin)
		tmin = tzmin;

	if (tzmax < tmax)
		tmax = tzmax;

	return true;
}


void Screen::refresh() {
	glClear(GL_COLOR_BUFFER_BIT | GL_DEPTH_BUFFER_BIT);
	//glPolygonMode(GL_FRONT_AND_BACK, GL_LINE);

	Mat4f projectionMatrix = Mat4f().perspective(1.0, screenSize.x / screenSize.y, 0.01, 100.0);
	Mat4f viewMatrix = Mat4f().rotate(camera.rotation.x, 1, 0, 0).rotate(camera.rotation.y, 0, 1, 0).rotate(camera.rotation.z, 0, 0, 1).translate(-camera.position.x, -camera.position.y, -camera.position.z);
	Vec3 realCameraVector = Mat4().rotate(camera.rotation.x, 1, 0, 0).rotate(camera.rotation.y, 0, 1, 0).rotate(camera.rotation.z, 0, 0, 1) * Vec3(0, 0, -1);
	
<<<<<<< HEAD
	

	basicShader.bind();
	basicShader.setUniform("modelMatrix", Mat4f());
	basicShader.setUniform("projectionMatrix", projectionMatrix);
	basicShader.setUniform("viewMatrix", viewMatrix);
	basicShader.setUniform("viewPos", Vec3f(camera.position.x, camera.position.y, camera.position.z));
	
	Log::debug("rendering objects");
	for (Physical p : w->physicals) {
		Log::debug("Processing part");
		CFrame fra = p.cframe;
		fra.rotation = Mat3(1, 0, 0, 0, 1, 0, 0, 0, 1);
		Mat4f transf = Mat4f();
		/*Mat4f transff = Mat4f();
		for (int i = 0; i < 16; i++) {
			transff.m[i] = transf.m[i];
		}*/

		transf.m03 = fra.position.x;
		transf.m13 = fra.position.y;
		transf.m23 = fra.position.z;
		

		int meshId = p.part.drawMeshId;

		Log::debug("meshId: %d", meshId);

		basicShader.setUniform("modelMatrix", transf);
		meshes[meshId]->render();
	}
	
	basicShader.setUniform("modelMatrix", Mat4f());

=======
	double min = 0;
	double max = 100;
	ray = calcRay(handler->getMousePos(), screenSize, &camera, viewMatrix, projectionMatrix);

	basicShader.bind();
	if (intersect(camera.position, (realCameraVector.normalize() + ray.normalize()).normalize(), Vec3(-0.5, -0.5, -0.5), Vec3(0.5, 0.5, 0.5))) basicShader.setUniform("color", Vec3f(0.8, 0.8, 0.8));
	else basicShader.setUniform("color", Vec3f(0.5, 0.1, 0.8));
	basicShader.setUniform("projectionMatrix", projectionMatrix);
	basicShader.setUniform("viewMatrix", viewMatrix);
	basicShader.setUniform("viewPosition", Vec3f(camera.position.x, camera.position.y, camera.position.z));
>>>>>>> c184f97f
	boxMesh->render();

	Log::debug("%s\t%s", str(realCameraVector).c_str(), str(ray).c_str());
	
	transMesh->render();

	vectorShader.bind();
	vectorShader.setUniform("projectionMatrix", projectionMatrix);
	vectorShader.setUniform("viewMatrix", viewMatrix);
	vectorShader.setUniform("viewPosition", Vec3f(camera.position.x, camera.position.y, camera.position.z));
	vectorMesh->render();

	glfwSwapBuffers(this->window);
	glfwPollEvents();
}

void Screen::close() {
	basicShader.close();
	vectorShader.close();

	terminateGL();
}

bool Screen::shouldClose() {
	return glfwWindowShouldClose(window) != 0;
}

int Screen::addMeshShape(Shape s) {
	int size = meshes.size();
	meshes.push_back(new IndexedMesh(s));
	return size;
}<|MERGE_RESOLUTION|>--- conflicted
+++ resolved
@@ -250,8 +250,7 @@
 	Mat4f viewMatrix = Mat4f().rotate(camera.rotation.x, 1, 0, 0).rotate(camera.rotation.y, 0, 1, 0).rotate(camera.rotation.z, 0, 0, 1).translate(-camera.position.x, -camera.position.y, -camera.position.z);
 	Vec3 realCameraVector = Mat4().rotate(camera.rotation.x, 1, 0, 0).rotate(camera.rotation.y, 0, 1, 0).rotate(camera.rotation.z, 0, 0, 1) * Vec3(0, 0, -1);
 	
-<<<<<<< HEAD
-	
+
 
 	basicShader.bind();
 	basicShader.setUniform("modelMatrix", Mat4f());
@@ -263,29 +262,31 @@
 	for (Physical p : w->physicals) {
 		Log::debug("Processing part");
 		CFrame fra = p.cframe;
-		fra.rotation = Mat3(1, 0, 0, 0, 1, 0, 0, 0, 1);
-		Mat4f transf = Mat4f();
-		/*Mat4f transff = Mat4f();
+		Mat4 transf = fra.asMat4();
+		// fra.rotation = Mat3(1, 0, 0, 0, 1, 0, 0, 0, 1);
+		// Mat4f transf = Mat4f();
+		Mat4f transff = Mat4f();
 		for (int i = 0; i < 16; i++) {
 			transff.m[i] = transf.m[i];
-		}*/
-
-		transf.m03 = fra.position.x;
+		}
+
+		/*transf.m03 = fra.position.x;
 		transf.m13 = fra.position.y;
-		transf.m23 = fra.position.z;
+		transf.m23 = fra.position.z;*/
 		
 
 		int meshId = p.part.drawMeshId;
 
 		Log::debug("meshId: %d", meshId);
 
-		basicShader.setUniform("modelMatrix", transf);
+		basicShader.setUniform("modelMatrix", transff);
 		meshes[meshId]->render();
 	}
 	
 	basicShader.setUniform("modelMatrix", Mat4f());
 
-=======
+
+
 	double min = 0;
 	double max = 100;
 	ray = calcRay(handler->getMousePos(), screenSize, &camera, viewMatrix, projectionMatrix);
@@ -296,7 +297,8 @@
 	basicShader.setUniform("projectionMatrix", projectionMatrix);
 	basicShader.setUniform("viewMatrix", viewMatrix);
 	basicShader.setUniform("viewPosition", Vec3f(camera.position.x, camera.position.y, camera.position.z));
->>>>>>> c184f97f
+
+
 	boxMesh->render();
 
 	Log::debug("%s\t%s", str(realCameraVector).c_str(), str(ray).c_str());
