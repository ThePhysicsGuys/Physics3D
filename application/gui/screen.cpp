#include "screen.h"

#include "shader.h"
#include "indexedMesh.h"
#include "arrayMesh.h"
#include "vectorMesh.h"
#include "camera.h"
#include "picker.h"
#include "../debug.h"
#include "../standardInputHandler.h"
#include "../resourceManager.h"

#include "../../util/log.h"
#include "loader.h"

#include "../engine/math/vec2.h"
#include "../engine/math/mat4.h"
#include "../engine/geometry/shape.h"
#include "../engine/geometry/shape.h"
#include "../engine/geometry/boundingBox.h"
#include "../engine/math/mathUtil.h"
#include "../engine/debug.h"

#include <stdlib.h>
#include <fstream>
#include <sstream>
#include <math.h>

World* curWorld = NULL;
Vec2 screenSize;
Vec3 ray;

bool initGLFW() {
	/* Initialize the library */
	if (!glfwInit()) {
		Log::error("GLFW Failed to initialize!");
		return false;
	}

	return true;
}

bool initGLEW() {
	/* Init GLEW after creating a valid rendering context */
	if (glewInit() != GLEW_OK) {
		glfwTerminate();

		Log::error("GLEW Failed to initialize!");

		return false;
	}

	return true;
}

void terminateGL() {
	glfwTerminate();
}

Screen::Screen(int width, int height, World* world) {
	setWorld(world);

	/* Create a windowed mode window and its OpenGL context */
	this->window = glfwCreateWindow(width, height, "Physics3D", NULL, NULL);
	if (!this->window) {
		glfwTerminate();
		exit(-1);
	}

	/* Make the window's context current */
	makeCurrent();

	Log::info("OpenGL vendor: (%s)", glGetString(GL_VENDOR));
	Log::info("OpenGL renderer: (%s)", glGetString(GL_RENDERER));
	Log::info("OpenGL version: (%s)", glGetString(GL_VERSION));
	Log::info("OpenGL shader version: (%s)", glGetString(GL_SHADING_LANGUAGE_VERSION));
}

IndexedMesh* boxMesh = nullptr;
VectorMesh* vectorMesh = nullptr;
ArrayMesh* originMesh = nullptr;
IndexedMesh* transMesh = nullptr;

Shader basicShader;
Shader vectorShader;
Shader originShader;

BoundingBox* box = nullptr;
StandardInputHandler* handler = nullptr;
Camera camera;

void Screen::init() {
	glEnable(GL_CULL_FACE);
	glEnable(GL_DEPTH_TEST);
	int width, height;
	glfwGetWindowSize(window, &width, &height);
	screenSize = Vec2(width, height);

	ShaderSource basicShaderSource = parseShader((std::istream&) std::istringstream(getResourceAsString(BASIC_SHADER)), "basic.shader");
	ShaderSource vectorShaderSource = parseShader((std::istream&) std::istringstream(getResourceAsString(VECTOR_SHADER)), "vector.shader");
	ShaderSource originShaderSource = parseShader((std::istream&) std::istringstream(getResourceAsString(ORIGIN_SHADER)), "origin.shader");

	basicShader = Shader(basicShaderSource);
	basicShader.createUniform("modelMatrix");
	basicShader.createUniform("viewMatrix");
	basicShader.createUniform("color");
	basicShader.createUniform("projectionMatrix");
	basicShader.createUniform("viewPosition");

	vectorShader = Shader(vectorShaderSource);
	vectorShader.createUniform("viewMatrix");
	vectorShader.createUniform("projectionMatrix");
	vectorShader.createUniform("viewPosition");

	originShader = Shader(originShaderSource);
	originShader.createUniform("viewMatrix");
	originShader.createUniform("viewPosition");
	originShader.createUniform("projectionMatrix");
	originShader.createUniform("orthoMatrix");
	originShader.createUniform("rotatedViewMatrix");

	camera.setPosition(1, 1, -2);
	camera.setRotation(0.3, 3.1415, 0.0);

	handler = new StandardInputHandler(window, this, &camera);

	box = new BoundingBox{-0.5, -0.5, -0.5, 0.5, 0.5, 0.5};

	Shape shape = box->toShape(new Vec3[8]);// .rotated(fromEulerAngles(0.5, 0.1, 0.2), new Vec3[8]);

	boxMesh = new IndexedMesh(shape);

	Shape trans = shape.translated(Vec3(1.0, -1.0, 1.0), new Vec3[8]);
	transMesh = new IndexedMesh(trans);

	double originVertices[3] = { 0, 0, 5 };
	originMesh = new ArrayMesh(originVertices, 1, 3, RenderMode::POINTS);

	double * vecs = new double[140];

	vecs[0] = 0.2;
	vecs[1] = 0.3;
	vecs[2] = 0.7;
	vecs[3] = 0.8;
	vecs[4] = 0.6;
	vecs[5] = 0.7;
	vecs[6] = 0.5;

	vectorMesh = new VectorMesh(vecs, 20);
}

void Screen::makeCurrent() {
	glfwMakeContextCurrent(this->window);
}

void Screen::update() {
	static int speed = 2;
	if (handler->anyKey) {
		if (handler->getKey(GLFW_KEY_1)) {
			speed = 2;
		}
		if (handler->getKey(GLFW_KEY_2)) {
			speed = 10;
		}
		if (handler->getKey(GLFW_KEY_W)) {
			camera.move(0, 0, -speed);
		}
		if (handler->getKey(GLFW_KEY_S)) {
			camera.move(0, 0, speed);
		}
		if (handler->getKey(GLFW_KEY_D)) {
			camera.move(speed, 0, 0);
		}
		if (handler->getKey(GLFW_KEY_A)) {
			camera.move(-speed, 0, 0);
		}
		if (handler->getKey(GLFW_KEY_SPACE)) {
			camera.move(0, speed, 0);
		}
		if (handler->getKey(GLFW_KEY_LEFT_SHIFT)) {
			camera.move(0, -speed, 0);
		}
		if (handler->getKey(GLFW_KEY_LEFT)) {
			camera.rotate(0, -speed, 0);
		}
		if (handler->getKey(GLFW_KEY_RIGHT)) {
			camera.rotate(0, speed, 0);
		}
		if (handler->getKey(GLFW_KEY_UP)) {
			camera.rotate(-speed, 0, 0);
		}
		if (handler->getKey(GLFW_KEY_DOWN)) {
			camera.rotate(speed, 0, 0);
		}
	}
}

void Screen::refresh() {
<<<<<<< HEAD
=======
	AddableBuffer<AppDebug::ColoredVec> vecLog = AppDebug::getVecBuffer();

	// Test vector
	vecLog.add(AppDebug::ColoredVec(Vec3(0.0, 0.0, 0.0), Vec3(1.0, 1.0, 1.0), 0.5));

	
>>>>>>> f0dd1ed8
	glClear(GL_COLOR_BUFFER_BIT | GL_DEPTH_BUFFER_BIT);
	glEnable(GL_DEPTH_BUFFER);

	Mat4f projectionMatrix = Mat4f().perspective(1.0, screenSize.x / screenSize.y, 0.01, 100.0);
	Mat4f orthoMatrix = Mat4f().ortho(-1, 1, -screenSize.x / screenSize.y, screenSize.x / screenSize.y, 0.1, 100);
	Mat4f rotatedViewMatrix = Mat4f().rotate(camera.rotation.x, 1, 0, 0).rotate(camera.rotation.y, 0, 1, 0).rotate(camera.rotation.z, 0, 0, 1);
	Mat4f viewMatrix = rotatedViewMatrix.translate(-camera.position.x, -camera.position.y, -camera.position.z);
	Vec3 realCameraVector = Mat4().rotate(camera.rotation.x, 1, 0, 0).rotate(camera.rotation.y, 0, 1, 0).rotate(camera.rotation.z, 0, 0, 1) * Vec3(0, 0, 1);
	Vec3f viewPosition = Vec3f(camera.position.x, camera.position.y, camera.position.z);
	Vec3 ray = calcRay(handler->curPos, screenSize, &camera, viewMatrix, projectionMatrix);
	
	basicShader.bind();
	basicShader.setUniform("color", Vec3f(1, 1, 1));
	basicShader.setUniform("projectionMatrix", projectionMatrix);
	basicShader.setUniform("viewMatrix", viewMatrix);
	basicShader.setUniform("viewPosition", viewPosition);
	
	// Render world objects
	for (Physical physical : world->physicals) {
		Mat4f transformation = physical.cframe.asMat4f();

		int meshId = physical.part.drawMeshId;


		Vec3* buffer = new Vec3[physical.part.hitbox.vCount];
		Shape transformed = physical.part.hitbox.localToGlobal(physical.cframe, buffer);
		double distance = transformed.getIntersectionDistance(camera.position, (ray + realCameraVector).normalize());

		if (distance < INFINITY && distance > 0)
			basicShader.setUniform("color", Vec3f(0.6, 0.8, 0.4));
		else
			basicShader.setUniform("color", Vec3f(0.3, 0.4, 0.2));
		delete[] buffer;

		basicShader.setUniform("modelMatrix", transformation);
		meshes[meshId]->render();    
	}
	Log::debug("%s", str((ray + realCameraVector).normalize()).c_str());
	Debug::logVec(camera.position, Vec3(0, 0, 1), Debug::INFO);
	Debug::logVec(camera.position + realCameraVector, (ray + realCameraVector).normalize() * 10, Debug::INFO);
	AppDebug::updateVecMesh(vectorMesh);

	basicShader.setUniform("modelMatrix", Mat4f());

	vectorMesh->update((double*)vecLog.data, vecLog.index);

	vectorShader.bind();
	vectorShader.setUniform("projectionMatrix", projectionMatrix);
	vectorShader.setUniform("viewMatrix", viewMatrix);
	vectorShader.setUniform("viewPosition", viewPosition);
	vectorMesh->render();

 	originShader.bind();
	originShader.setUniform("projectionMatrix", projectionMatrix);
	originShader.setUniform("viewPosition", viewPosition);
	originShader.setUniform("orthoMatrix", orthoMatrix);
	originShader.setUniform("viewMatrix", viewMatrix);
	originShader.setUniform("rotatedViewMatrix", rotatedViewMatrix);
	originMesh->render();

	glfwSwapBuffers(this->window);
	glfwPollEvents();
}

void Screen::close() {
	basicShader.close();
	vectorShader.close();
	originShader.close();

	terminateGL();
}

bool Screen::shouldClose() {
	return glfwWindowShouldClose(window) != 0;
}

int Screen::addMeshShape(Shape s) {
	int size = meshes.size();
	meshes.push_back(new IndexedMesh(s));
	return size;
}<|MERGE_RESOLUTION|>--- conflicted
+++ resolved
@@ -196,16 +196,12 @@
 }
 
 void Screen::refresh() {
-<<<<<<< HEAD
-=======
 	AddableBuffer<AppDebug::ColoredVec> vecLog = AppDebug::getVecBuffer();
 
 	// Test vector
 	vecLog.add(AppDebug::ColoredVec(Vec3(0.0, 0.0, 0.0), Vec3(1.0, 1.0, 1.0), 0.5));
 
-	
->>>>>>> f0dd1ed8
-	glClear(GL_COLOR_BUFFER_BIT | GL_DEPTH_BUFFER_BIT);
+		glClear(GL_COLOR_BUFFER_BIT | GL_DEPTH_BUFFER_BIT);
 	glEnable(GL_DEPTH_BUFFER);
 
 	Mat4f projectionMatrix = Mat4f().perspective(1.0, screenSize.x / screenSize.y, 0.01, 100.0);
