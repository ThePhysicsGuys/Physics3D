--- conflicted
+++ resolved
@@ -331,15 +331,8 @@
 		// Render each physical
 		Mat4f transformation = physical.part.cframe.asMat4f();
 		basicShader.updateModel(transformation);
-<<<<<<< HEAD
+
 		meshes[meshId]->render();
-=======
-		meshes[meshId]->render();    
-		
-		for(int i = 0; i < physical.part.hitbox.vertexCount; i++) {}
-			// vecLog.add(AppDebug::ColoredVec(physical.part.cframe.localToGlobal(physical.part.hitbox.vertices[i]), physical.part.cframe.rotation * physical.part.hitbox.normals[i], Debug::POSITION));
->>>>>>> 61d0def8
-	}
 }
 
 void Screen::refresh() {
