--- conflicted
+++ resolved
@@ -68,12 +68,8 @@
 
 IndexedMesh* boxMesh = nullptr;
 VectorMesh* vectorMesh = nullptr;
-<<<<<<< HEAD
 ArrayMesh* originMesh = nullptr;
-=======
 VectorMesh* getVectorMesh() { return vectorMesh; }
-
->>>>>>> 07a6fadc
 IndexedMesh* transMesh = nullptr;
 
 Shader basicShader;
@@ -109,14 +105,12 @@
 	vectorShader.createUniform("viewMatrix");
 	vectorShader.createUniform("projectionMatrix");
 	vectorShader.createUniform("viewPosition");
-<<<<<<< HEAD
+
 
 	originShader = Shader(originShaderSource);
 	originShader.createUniform("viewMatrix");
 	originShader.createUniform("projectionMatrix");
 	originShader.createUniform("viewPosition");
-=======
->>>>>>> 07a6fadc
 
 	camera.setPosition(1, 1, -2);
 	camera.setRotation(0.3, 3.1415, 0.0);
@@ -141,19 +135,6 @@
 
 void Screen::update() {
 	if (handler->anyKey) {
-<<<<<<< HEAD
-=======
-		/*if (handler->getKey(GLFW_KEY_T)) {
-			const int mi = 50;
-			const int mj = 50;
-			double* vert = new double[mi * mj * 7];
-			generateShape(vert, mi, mj);
-			vectorMesh->update(vert, mi * mj);
-		}*/
-		if (handler->getKey(GLFW_KEY_R)) {
-			vectorMesh->update(vertices, vertexCount);
-		}
->>>>>>> 07a6fadc
 		if (handler->getKey(GLFW_KEY_W)) {
 			camera.move(0, 0, -10);
 		}
@@ -189,7 +170,7 @@
 
 void Screen::refresh() {
 	glClear(GL_COLOR_BUFFER_BIT | GL_DEPTH_BUFFER_BIT);
-	// glEnable(GL_DEPTH_BUFFER);
+	glEnable(GL_DEPTH_BUFFER);
 
 	Mat4f projectionMatrix = Mat4f().perspective(1.0, screenSize.x / screenSize.y, 0.01, 100.0);
 	Mat4f viewMatrix = Mat4f().rotate(camera.rotation.x, 1, 0, 0).rotate(camera.rotation.y, 0, 1, 0).rotate(camera.rotation.z, 0, 0, 1).translate(-camera.position.x, -camera.position.y, -camera.position.z);
@@ -221,13 +202,7 @@
 	// boxMesh->render();	
 	// transMesh->render();
 
-<<<<<<< HEAD
 	/*vectorShader.bind();
-=======
-	// glDisable(GL_DEPTH_BUFFER);
-
-	vectorShader.bind();
->>>>>>> 07a6fadc
 	vectorShader.setUniform("projectionMatrix", projectionMatrix);
 	vectorShader.setUniform("viewMatrix", viewMatrix);
 	vectorShader.setUniform("viewPosition", Vec3f(camera.position.x, camera.position.y, camera.position.z));
