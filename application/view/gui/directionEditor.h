#pragma once

#include "component.h"

#include "../engine/math/mat4.h"
#include "../engine/math/vec3.h"

class DirectionEditor;

typedef void (*DirectionEditorAction) (DirectionEditor*);

class DirectionEditor : public Component {
private:
	Mat4f viewMatrix;
	Vec3f viewPosition;
	
	double rspeed;
	void rotate(double dalpha, double dbeta, double dgamma);
public:
	Mat4f modelMatrix;
	DirectionEditorAction action = [] (DirectionEditor*) {};

	DirectionEditor(double x, double y, double width, double height);

	void render() override;
	Vec2 resize() override;

<<<<<<< HEAD
	void drag(Vec2 newPoint, Vec2 oldPoint) override;

=======
	void press(Vec2 point) override;
	void release(Vec2 point) override;
	void drag(Vec2 mxyNew, Vec2 mxyOld) override;
>>>>>>> b423fb80
};<|MERGE_RESOLUTION|>--- conflicted
+++ resolved
@@ -25,12 +25,5 @@
 	void render() override;
 	Vec2 resize() override;
 
-<<<<<<< HEAD
 	void drag(Vec2 newPoint, Vec2 oldPoint) override;
-
-=======
-	void press(Vec2 point) override;
-	void release(Vec2 point) override;
-	void drag(Vec2 mxyNew, Vec2 mxyOld) override;
->>>>>>> b423fb80
 };