--- conflicted
+++ resolved
@@ -166,12 +166,8 @@
 	// Layer creation
 	skyboxLayer = SkyboxLayer(this);
 	modelLayer = ModelLayer(this);
-<<<<<<< HEAD
 	testLayer = TestLayer(this, Layer::Disabled);
-=======
 	constraintLayer = ConstraintLayer(this);
-	testLayer = TestLayer(this);
->>>>>>> f478ece6
 	debugLayer = DebugLayer(this);
 	pickerLayer = PickerLayer(this);
 	postprocessLayer = PostprocessLayer(this);
