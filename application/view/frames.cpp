--- conflicted
+++ resolved
@@ -2,11 +2,6 @@
 #include "frames.h"
 
 namespace Application {
-<<<<<<< HEAD
-=======
-
-#pragma region EnvironmentFrame
->>>>>>> 2c529796
 
 bool BigFrame::hdr = true;
 float BigFrame::gamma = 1.0f;
@@ -19,16 +14,4 @@
 bool BigFrame::isDisabled;
 Layer* BigFrame::selectedLayer = nullptr;
 
-<<<<<<< HEAD
-}
-=======
-#pragma endregion
-
-#pragma region PropertiesFrame
-
-float PropertiesFrame::position[3] = { 0, 0, 0 };
-
-#pragma endregion
-
-};
->>>>>>> 2c529796
+}