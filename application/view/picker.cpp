#include "picker.h"

#include "screen.h"
#include "../../engine/physical.h"
#include "../util/log.h"
#include "../engine/math/mathUtil.h"
#include "../application.h"
#include "../engine/sharedLockGuard.h"

Vec2f getNormalizedDeviceSpacePosition(Vec2f viewportSpacePosition, Vec2f screenSize) {
	float x = 2 * viewportSpacePosition.x / screenSize.x - 1;
	float y = 2 * viewportSpacePosition.y / screenSize.y - 1;
	return Vec2f(x, -y);
}

Vec3f calcRay(Screen& screen, Vec2f mousePosition) {
	Vec2f normalizedDeviceSpacePosition = getNormalizedDeviceSpacePosition(mousePosition, screen.dimension);
	Vec4f clipSpacePosition = Vec4f(normalizedDeviceSpacePosition.x, normalizedDeviceSpacePosition.y, -1.0f, 1.0f);
	Vec4f eyeCoordinates = screen.camera.invertedProjectionMatrix * clipSpacePosition;
	eyeCoordinates = Vec4f(eyeCoordinates.x, eyeCoordinates.y, -1.0f, 0.0f);
	Vec4f rayWorld = screen.camera.invertedViewMatrix * eyeCoordinates;
	Vec3 rayDirection = Vec3(rayWorld.x, rayWorld.y, rayWorld.z).normalize();

	return rayDirection;
}

void updateIntersectedPhysical(Screen& screen, Vec2 mousePosition) {
	SharedLockGuard guard(screen.world->lock);
	
	ExtendedPart* closestIntersectedPart = nullptr;
	Vec3f closestIntersectedPoint = Vec3();
	float closestIntersectDistance = INFINITY;

<<<<<<< HEAD
	Vec3 ray = calcRay(mousePosition, screen.dimension, viewMatrix, projectionMatrix);
	Vec3 rayStart = screen.camera.cframe.position;
	screen.ray = ray;

=======
	screen.ray = calcRay(screen, mousePosition);
>>>>>>> e0a23b91
	for(ExtendedPart& part : *screen.world){
		Vec3 relPos = part.cframe.position - rayStart;
		if (ray.pointToLineDistanceSquared(relPos) > part.maxRadius * part.maxRadius)
			continue;

		Vec3f* buffer = new Vec3f[part.hitbox.vertexCount];
		Shape transformed = part.hitbox.localToGlobal(CFramef(part.cframe), buffer);
<<<<<<< HEAD
		float distance = transformed.getIntersectionDistance(Vec3f(rayStart), Vec3f(ray));
=======
		float distance = transformed.getIntersectionDistance(screen.camera.cframe.position, screen.ray);
>>>>>>> e0a23b91
		if (distance < closestIntersectDistance && distance > 0) {
			closestIntersectDistance = distance;
			closestIntersectedPart = &part;
		}
		delete[] buffer;
	}

	if (closestIntersectDistance == INFINITY) {
		closestIntersectedPart = nullptr;
		closestIntersectedPoint = screen.camera.cframe.position;
	} else {
		closestIntersectedPoint = screen.camera.cframe.position + screen.ray * closestIntersectDistance;
	}
	
	(*screen.eventHandler.partRayIntersectHandler) (screen, closestIntersectedPart, closestIntersectedPoint);
}

void moveGrabbedPhysicalLateral(Screen& screen) {
	if (screen.selectedPart == nullptr) return;

	Mat3 cameraFrame = (screen.camera.cframe.rotation).transpose();
	Vec3 cameraDirection = cameraFrame * Vec3(0, 0, 1);

	double distance = (screen.selectedPoint - screen.camera.cframe.position) * cameraDirection / (screen.ray * cameraDirection);
	Vec3 planeIntersection = screen.camera.cframe.position + distance * screen.ray;

	if (isPaused()) {
		Vec3 translation = planeIntersection - screen.selectedPoint;
		screen.selectedPoint += translation;
		screen.selectedPart->cframe.translate(translation);
	} else {
		screen.world->selectedPart = screen.selectedPart;
		screen.world->magnetPoint = planeIntersection;
	}
}

void moveGrabbedPhysicalTransversal(Screen& screen, double dz) {
	if(screen.selectedPart == nullptr) return;

	Mat3 cameraFrame = screen.camera.cframe.rotation.transpose();
	Vec3 cameraDirection = cameraFrame * Vec3(0, 0, 1);
	Vec3 cameraYDirection = Vec3(cameraDirection.x, 0, cameraDirection.z).normalize();

	double distance = (screen.selectedPoint - screen.camera.cframe.position) * cameraDirection / (screen.ray * cameraDirection);
	Vec3 planeIntersection = screen.camera.cframe.position + distance * screen.ray;

	Vec3 translation = -cameraYDirection * dz;
	if (isPaused()) {
		screen.selectedPoint += translation;
		screen.selectedPart->cframe.translate(translation);
	} else {
		screen.world->selectedPart = screen.selectedPart;
		screen.world->magnetPoint += translation;
	}
}<|MERGE_RESOLUTION|>--- conflicted
+++ resolved
@@ -31,14 +31,9 @@
 	Vec3f closestIntersectedPoint = Vec3();
 	float closestIntersectDistance = INFINITY;
 
-<<<<<<< HEAD
-	Vec3 ray = calcRay(mousePosition, screen.dimension, viewMatrix, projectionMatrix);
+	Vec3 ray = calcRay(screen, mousePosition);
 	Vec3 rayStart = screen.camera.cframe.position;
 	screen.ray = ray;
-
-=======
-	screen.ray = calcRay(screen, mousePosition);
->>>>>>> e0a23b91
 	for(ExtendedPart& part : *screen.world){
 		Vec3 relPos = part.cframe.position - rayStart;
 		if (ray.pointToLineDistanceSquared(relPos) > part.maxRadius * part.maxRadius)
@@ -46,11 +41,9 @@
 
 		Vec3f* buffer = new Vec3f[part.hitbox.vertexCount];
 		Shape transformed = part.hitbox.localToGlobal(CFramef(part.cframe), buffer);
-<<<<<<< HEAD
+
 		float distance = transformed.getIntersectionDistance(Vec3f(rayStart), Vec3f(ray));
-=======
-		float distance = transformed.getIntersectionDistance(screen.camera.cframe.position, screen.ray);
->>>>>>> e0a23b91
+
 		if (distance < closestIntersectDistance && distance > 0) {
 			closestIntersectDistance = distance;
 			closestIntersectedPart = &part;
