#include "picker.h"

#include "material.h"

#include "../application.h"
#include "../import.h"

#include "../engine/physical.h"
#include "../engine/math/vec2.h"
#include "../engine/math/vec3.h";
#include "../engine/math/vec4.h"
#include "../engine/math/mathUtil.h"
#include "../engine/sharedLockGuard.h"
#include "../engine/geometry/shape.h"

#include "../util/log.h"

namespace Picker {

	EditMode editMode = EditMode::TRANSLATE;

	IndexedMesh* rotateX = nullptr;
	IndexedMesh* rotateY = nullptr;
	IndexedMesh* rotateZ = nullptr;

	IndexedMesh* translateCenter = nullptr;
	IndexedMesh* translateX = nullptr;
	IndexedMesh* translateY = nullptr;
	IndexedMesh* translateZ = nullptr;

	IndexedMesh* scaleCenter = nullptr;
	IndexedMesh* scaleX = nullptr;
	IndexedMesh* scaleY = nullptr;
	IndexedMesh* scaleZ = nullptr;

	Vec2f getNormalizedDeviceSpacePosition(Vec2f viewportSpacePosition, Vec2f screenSize) {
		float x = 2 * viewportSpacePosition.x / screenSize.x - 1;
		float y = 2 * viewportSpacePosition.y / screenSize.y - 1;
		return Vec2f(x, -y);
	}

	Vec3f calcRay(Screen& screen, Vec2f mousePosition) {
		Vec2f normalizedDeviceSpacePosition = getNormalizedDeviceSpacePosition(mousePosition, screen.dimension);
		Vec4f clipSpacePosition = Vec4f(normalizedDeviceSpacePosition.x, normalizedDeviceSpacePosition.y, -1.0f, 1.0f);
		Vec4f eyeCoordinates = screen.camera.invertedProjectionMatrix * clipSpacePosition;
		eyeCoordinates = Vec4f(eyeCoordinates.x, eyeCoordinates.y, -1.0f, 0.0f);
		Vec4f rayWorld = screen.camera.invertedViewMatrix * eyeCoordinates;
		Vec3f rayDirection = Vec3f(rayWorld.x, rayWorld.y, rayWorld.z).normalize();

		return rayDirection;
	}

	void init() {
		// Edit tools init
		Shape rotateModel = OBJImport::load("../res/models/gui/rotate.obj");
		rotateY = new IndexedMesh(rotateModel);
		rotateX = new IndexedMesh(rotateModel.rotated(fromEulerAngles(0.0, 0.0, -3.14159265359/2.0), new Vec3f[rotateModel.vertexCount]));
		rotateZ = new IndexedMesh(rotateModel.rotated(fromEulerAngles(3.14159265359/2.0, 0.0, 0.0), new Vec3f[rotateModel.vertexCount]));

		Shape scaleShaftModel = OBJImport::load("../res/models/gui/scale_shaft.obj");
		scaleCenter = new IndexedMesh(OBJImport::load("../res/models/gui/scale_center.obj"));
		scaleY = new IndexedMesh(scaleShaftModel);
		scaleX = new IndexedMesh(scaleShaftModel.rotated(fromEulerAngles(0.0, 0.0, -3.14159265359/2.0), new Vec3f[rotateModel.vertexCount]));
		scaleZ = new IndexedMesh(scaleShaftModel.rotated(fromEulerAngles(3.14159265359/2.0, 0.0, 0.0), new Vec3f[rotateModel.vertexCount]));

		Shape translateShaftModel = OBJImport::load("../res/models/gui/translate_shaft.obj");
		translateCenter = new IndexedMesh(OBJImport::load("../res/models/gui/translate_center.obj"));
		translateY = new IndexedMesh(translateShaftModel);
		translateX = new IndexedMesh(translateShaftModel.rotated(fromEulerAngles(0.0, 0.0, -3.14159265359/2.0), new Vec3f[rotateModel.vertexCount]));
		translateZ = new IndexedMesh(translateShaftModel.rotated(fromEulerAngles(3.14159265359/2.0, 0.0, 0.0), new Vec3f[rotateModel.vertexCount]));
	}

	void render(Screen& screen, BasicShader& shader) {
		if (screen.selectedPart) {
			CFrame cframe = screen.selectedPart->cframe;
			Mat4f modelMatrix = CFrameToMat4(cframe);
			shader.updateModelMatrix(modelMatrix);

			IndexedMesh* x = nullptr;
			IndexedMesh* y = nullptr;
			IndexedMesh* z = nullptr;
			IndexedMesh* c = nullptr;

			switch (editMode) {
				case Picker::EditMode::TRANSLATE:
					x = translateX;
					y = translateY;
					z = translateZ;
					c = translateCenter;
					break;
				case Picker::EditMode::ROTATE:
					x = rotateX;
					y = rotateY;
					z = rotateZ;
					break;
				case Picker::EditMode::SCALE:
					x = scaleX;
					y = scaleY;
					z = scaleZ;
					c = scaleCenter;
					break;
			}

			glClear(GL_DEPTH_BUFFER_BIT);
			glEnable(GL_DEPTH_TEST);

			shader.updateMaterial(Material(Vec4f(1, 0, 0, 1)));
			x->render();

			shader.updateMaterial(Material(Vec4f(0, 1, 0, 1)));
			y->render();

			shader.updateMaterial(Material(Vec4f(0, 0, 1, 1)));
			z->render();

			shader.updateMaterial(Material(Vec4f(1, 1, 1, 1)));
			if (c) c->render();

			glDisable(GL_DEPTH_TEST);
		}
	}

	void update(Screen& screen, Vec2 mousePosition) {
		// Intersect edit tools
		if (screen.selectedPart) {
			switch (editMode) {
				case Picker::EditMode::TRANSLATE:
					break;
				case Picker::EditMode::ROTATE:
					break;
				case Picker::EditMode::SCALE:
					break;
				default:
					break;
			}
		}

		// Intersect physcials
		SharedLockGuard guard(screen.world->lock);

		ExtendedPart* closestIntersectedPart = nullptr;
		Vec3f closestIntersectedPoint = Vec3f();
		float closestIntersectDistance = INFINITY;

		Vec3f ray = calcRay(screen, mousePosition);
		Vec3f rayStart = screen.camera.cframe.position;
		screen.ray = ray;
		for (ExtendedPart& part : *screen.world) {
			Vec3 relPos = part.cframe.position - rayStart;
			if (ray.pointToLineDistanceSquared(relPos) > part.maxRadius * part.maxRadius)
				continue;

			CFramef cframe = CFramef(part.cframe);

			float distance = part.hitbox.getIntersectionDistance(cframe.globalToLocal(rayStart), cframe.relativeToLocal(ray));

			if (distance < closestIntersectDistance && distance > 0) {
				closestIntersectDistance = distance;
				closestIntersectedPart = &part;
			}
		}

		if (closestIntersectDistance == INFINITY) {
			closestIntersectedPart = nullptr;
			closestIntersectedPoint = screen.camera.cframe.position;
		} else {
			closestIntersectedPoint = screen.camera.cframe.position + screen.ray * closestIntersectDistance;
		}

		(*screen.eventHandler.partRayIntersectHandler) (screen, closestIntersectedPart, closestIntersectedPoint);
	}
<<<<<<< HEAD

	void moveGrabbedPhysicalLateral(Screen& screen) {
		if (screen.selectedPart == nullptr) return;

		Mat3 cameraFrame = (screen.camera.cframe.rotation).transpose();
		Vec3 cameraDirection = cameraFrame * Vec3(0, 0, 1);

		double distance = (screen.selectedPoint - screen.camera.cframe.position) * cameraDirection / (screen.ray * cameraDirection);
		Vec3 planeIntersection = screen.camera.cframe.position + distance * screen.ray;

		if (isPaused()) {
			Vec3 translation = planeIntersection - screen.selectedPoint;
			screen.selectedPoint += translation;
			screen.selectedPart->cframe.translate(translation);
		} else {
			screen.world->selectedPart = screen.selectedPart;
			screen.world->magnetPoint = planeIntersection;
		}
=======
	
	(*screen.eventHandler.partRayIntersectHandler) (screen, closestIntersectedPart, closestIntersectedPoint);
}

void moveGrabbedPhysicalLateral(Screen& screen) {
	if (screen.selectedPart == nullptr) return;

	Mat3 cameraFrame = (screen.camera.cframe.rotation).transpose();
	Vec3 cameraDirection = cameraFrame * Vec3(0, 0, 1);

	double distance = (screen.selectedPoint - screen.camera.cframe.position) * cameraDirection / (screen.ray * cameraDirection);
	Vec3 planeIntersection = screen.camera.cframe.position + distance * screen.ray;

	if (isPaused()) {
		Vec3 translation = planeIntersection - screen.selectedPoint;
		screen.selectedPoint += translation;
		screen.selectedPart->parent->setCFrame(screen.selectedPart->parent->cframe + translation);
	} else {
		screen.world->selectedPart = screen.selectedPart;
		screen.world->magnetPoint = planeIntersection;
>>>>>>> 4f77b82f
	}

	void moveGrabbedPhysicalTransversal(Screen& screen, double dz) {
		if (screen.selectedPart == nullptr) return;

		Mat3 cameraFrame = screen.camera.cframe.rotation.transpose();
		Vec3 cameraDirection = cameraFrame * Vec3(0, 0, 1);
		Vec3 cameraYDirection = Vec3(cameraDirection.x, 0, cameraDirection.z).normalize();

		double distance = (screen.selectedPoint - screen.camera.cframe.position) * cameraDirection / (screen.ray * cameraDirection);
		Vec3 planeIntersection = screen.camera.cframe.position + distance * screen.ray;

		Vec3 translation = -cameraYDirection * dz;
		if (isPaused()) {
			screen.selectedPoint += translation;
			screen.selectedPart->cframe.translate(translation);
		} else {
			screen.world->selectedPart = screen.selectedPart;
			screen.world->magnetPoint += translation;
		}
	}
}<|MERGE_RESOLUTION|>--- conflicted
+++ resolved
@@ -169,7 +169,6 @@
 
 		(*screen.eventHandler.partRayIntersectHandler) (screen, closestIntersectedPart, closestIntersectedPoint);
 	}
-<<<<<<< HEAD
 
 	void moveGrabbedPhysicalLateral(Screen& screen) {
 		if (screen.selectedPart == nullptr) return;
@@ -179,28 +178,6 @@
 
 		double distance = (screen.selectedPoint - screen.camera.cframe.position) * cameraDirection / (screen.ray * cameraDirection);
 		Vec3 planeIntersection = screen.camera.cframe.position + distance * screen.ray;
-
-		if (isPaused()) {
-			Vec3 translation = planeIntersection - screen.selectedPoint;
-			screen.selectedPoint += translation;
-			screen.selectedPart->cframe.translate(translation);
-		} else {
-			screen.world->selectedPart = screen.selectedPart;
-			screen.world->magnetPoint = planeIntersection;
-		}
-=======
-	
-	(*screen.eventHandler.partRayIntersectHandler) (screen, closestIntersectedPart, closestIntersectedPoint);
-}
-
-void moveGrabbedPhysicalLateral(Screen& screen) {
-	if (screen.selectedPart == nullptr) return;
-
-	Mat3 cameraFrame = (screen.camera.cframe.rotation).transpose();
-	Vec3 cameraDirection = cameraFrame * Vec3(0, 0, 1);
-
-	double distance = (screen.selectedPoint - screen.camera.cframe.position) * cameraDirection / (screen.ray * cameraDirection);
-	Vec3 planeIntersection = screen.camera.cframe.position + distance * screen.ray;
 
 	if (isPaused()) {
 		Vec3 translation = planeIntersection - screen.selectedPoint;
@@ -209,8 +186,8 @@
 	} else {
 		screen.world->selectedPart = screen.selectedPart;
 		screen.world->magnetPoint = planeIntersection;
->>>>>>> 4f77b82f
-	}
+	}
+}
 
 	void moveGrabbedPhysicalTransversal(Screen& screen, double dz) {
 		if (screen.selectedPart == nullptr) return;
