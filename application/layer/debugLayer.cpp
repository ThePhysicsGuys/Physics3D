--- conflicted
+++ resolved
@@ -151,11 +151,7 @@
 			if (colissionSpheresMode == SphereColissionRenderMode::SELECTED) {
 				Physical& selectedPhys = *screen->selectedPart->parent;
 
-<<<<<<< HEAD
 				for(Part& part : selectedPhys.rigidBody) {
-=======
-				for (Part& part : selectedPhys) {
->>>>>>> 140e1171
 					Color yellow = COLOR::YELLOW;
 					yellow.w = 0.5;
 					BoundingBox localBounds = screen->selectedPart->getLocalBounds();
@@ -168,15 +164,9 @@
 			}
 		}
 
-<<<<<<< HEAD
 		if(colissionSpheresMode == SphereColissionRenderMode::ALL) {
 			for(MotorizedPhysical* phys : screen->world->iterPhysicals()) {
 				for(Part& part : phys->rigidBody) {
-=======
-		if (colissionSpheresMode == SphereColissionRenderMode::ALL) {
-			for (MotorizedPhysical* phys : screen->world->iterPhysicals()) {
-				for (Part& part : *phys) {
->>>>>>> 140e1171
 					Color yellow = COLOR::YELLOW;
 					yellow.w = 0.5;
 					BoundingBox localBounds = part.getLocalBounds();
