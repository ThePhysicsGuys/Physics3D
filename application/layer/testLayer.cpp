--- conflicted
+++ resolved
@@ -7,15 +7,8 @@
 #include "ecs/components/model.h"
 #include "ecs/components/transform.h"
 
-<<<<<<< HEAD
 namespace Application {
 
-TestLayer::TestLayer() : Layer() {}
-
-TestLayer::TestLayer(Screen* screen, char flags) : Layer("TestLayer", screen, flags) {}
-
-=======
->>>>>>> 917c10a8
 void TestLayer::onInit() {
 	Entity* entity = new Entity();
 	TransformComp* t = new TransformComp(GlobalCFrame());
