--- conflicted
+++ resolved
@@ -17,11 +17,8 @@
 
 #include "worlds.h"
 
-<<<<<<< HEAD
 namespace Application {
 
-=======
->>>>>>> 917c10a8
 BarChartClassInfo iterChartClasses[] {
 	{ "GJK Collide"   , Vec3f(0.2f, 0.2f, 1.0f) },
 	{ "GJK No Collide", Vec3f(1.0f, 0.5f, 0.0f) },
@@ -99,13 +96,6 @@
 		iterationChart.render();
 
 		graphicsMeasure.mark(GraphicsProcess::WAIT_FOR_LOCK);
-<<<<<<< HEAD
-		screen->world->syncReadOnlyOperation([this] () {
-			graphicsMeasure.mark(GraphicsProcess::PROFILER);
-			renderTreeStructure(*this->screen, this->screen->world->objectTree.rootNode, Vec3f(0, 1, 0), Vec2f(1.4, 0.95), 0.7f);
-			renderTreeStructure(*this->screen, this->screen->world->terrainTree.rootNode, Vec3f(0, 0, 1), Vec2f(0.4, 0.95), 0.7f);
-			});
-=======
 		screen->world->syncReadOnlyOperation([this]() {
 			Screen* screen = static_cast<Screen*>(this->ptr);
 
@@ -113,7 +103,6 @@
 			renderTreeStructure(*screen, screen->world->objectTree.rootNode, Vec3f(0, 1, 0), Vec2f(1.4, 0.95), 0.7f);
 			renderTreeStructure(*screen, screen->world->terrainTree.rootNode, Vec3f(0, 0, 1), Vec2f(0.4, 0.95), 0.7f);
 		});
->>>>>>> 917c10a8
 
 		fpsSlidingChart.add("Fps 1", graphicsMeasure.getAvgTPS());
 		fpsSlidingChart.add("Fps 2", physicsMeasure.getAvgTPS());
