#include "application.h"

#include <GL/glew.h>
#include <GLFW/glfw3.h>

#include <thread>
#include <chrono>
#include <iostream>

#include "gui/screen.h"

#include "../util/Log.h"

#include "tickerThread.h"

#include "../engine/geometry/shape.h"

#define TICKS_PER_SECOND 500.0

#define TICK_SKIP_TIME std::chrono::milliseconds(3000)

// Test shape
Vec3 testShapeVecs[]{ Vec3(0.0, 0.0, 0.0), Vec3(1.0, 0.0, 0.0), Vec3(0.0, 1.0, 0.0), Vec3(0.0, 0.0, 1.0) };
Triangle testShapeTriangles[]{ {1,2,3}, {1,3,4}, {1, 4, 2}, {2, 3, 4} };
Shape testShape(testShapeVecs, 4, testShapeTriangles, 4);

Screen screen;
World world;

TickerThread physicsThread;

void init();
void setupPhysics();


int main(void) {
	init();

	/* Loop until the user closes the window */
	Log::info("Started rendering");
	while (!screen.shouldClose()) {
		screen.refresh();
	}

	Log::info("Closing screen");
	screen.close();
	Log::info("Closed screen");

	stop(0);
}

void init() {
<<<<<<< HEAD
=======

>>>>>>> fe541ff9
	if (!initGLFW()) {
		Log::error("GLFW not initialised");
		std::cin.get();
		stop(-1);
	}

	screen = Screen(800, 640, &world);

	if (!initGLEW()) {
		Log::error("GLEW not initialised");
		std::cin.get();
		stop(-1);
	}
	
	setupPhysics();

	Log::info("Initializing screen");
	screen.init();
	Log::info("Initialized screen");

}

void stop(int returnCode) {
	physicsThread.stop();

	glfwTerminate();
	exit(returnCode);
}

void setupPhysics() {
	physicsThread = TickerThread(TICKS_PER_SECOND, TICK_SKIP_TIME, []() {
		world.tick(1 / physicsThread.getTPS());
	});
}<|MERGE_RESOLUTION|>--- conflicted
+++ resolved
@@ -50,10 +50,6 @@
 }
 
 void init() {
-<<<<<<< HEAD
-=======
-
->>>>>>> fe541ff9
 	if (!initGLFW()) {
 		Log::error("GLFW not initialised");
 		std::cin.get();
