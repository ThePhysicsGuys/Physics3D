--- conflicted
+++ resolved
@@ -5,16 +5,13 @@
 
 #include <thread>
 #include <chrono>
+#include <iostream>
 
 #include "gui/screen.h"
 
 #include "../util/Log.h"
 
-<<<<<<< HEAD
 #include "tickerThread.h"
-=======
-#include <iostream>
->>>>>>> 75519624
 
 
 #define TICKS_PER_SECOND 500.0
@@ -25,8 +22,6 @@
 World world = World();
 
 TickerThread physicsThread;
-
-std::thread t;
 
 void setupPhysics();
 
@@ -44,15 +39,8 @@
 		std::cin.get();
 		return -1;
 	}
-<<<<<<< HEAD
 
 	setupPhysics();
-
-	physicsThread.start();
-=======
-	
-	startPhysics();
->>>>>>> 75519624
 
 	screen.init();
 
@@ -66,37 +54,6 @@
 	stop(0);
 }
 
-<<<<<<< HEAD
-
-=======
-void startPhysics() {
-	using namespace std::chrono;
-
-	physicsThread = std::thread([]() {
-		auto tickTime = microseconds((long long) (1000000 / TICKS_PER_SECOND));
-
-		auto nextTarget = system_clock::now();
-
-		while (running) {
-			
-			world.tick(1/TICKS_PER_SECOND);
-
-			nextTarget += tickTime;
-			auto curTime = system_clock::now();
-			if (curTime < nextTarget) {
-				std::this_thread::sleep_until(nextTarget);
-			}else{
-				// We're behind schedule
-				if (nextTarget < curTime - TICK_SKIP_TIME) {
-					Log::warn("Can't keep up! Skipping ticks!");
-
-					nextTarget = curTime;
-				}
-			}
-		}
-	});
-}
->>>>>>> 75519624
 
 void stop(int returnCode) {
 	physicsThread.stop();
@@ -107,7 +64,6 @@
 
 void setupPhysics() {
 	physicsThread = TickerThread(TICKS_PER_SECOND, TICK_SKIP_TIME, []() {
-		//Log::info("%.9f", physicsThread.getTPS());
 		world.tick(1 / physicsThread.getTPS());
 	});
 }