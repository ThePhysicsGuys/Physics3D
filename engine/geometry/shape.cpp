#include "shape.h"

#include <stdlib.h>
#include <cstring>
#include <vector>
#include <math.h>

#include "../math/utils.h"

#include "../../util/Log.h"

bool Triangle::sharesEdgeWith(Triangle other) const {
	return firstIndex == other.secondIndex && secondIndex == other.firstIndex ||
		firstIndex == other.thirdIndex && secondIndex == other.secondIndex ||
		firstIndex == other.firstIndex && secondIndex == other.thirdIndex || 

		secondIndex == other.secondIndex && thirdIndex == other.firstIndex ||
		secondIndex == other.thirdIndex && thirdIndex == other.secondIndex ||
		secondIndex == other.firstIndex && thirdIndex == other.thirdIndex ||

		thirdIndex == other.secondIndex && firstIndex == other.firstIndex ||
		thirdIndex == other.thirdIndex && firstIndex == other.secondIndex ||
		thirdIndex == other.firstIndex && firstIndex == other.thirdIndex;
}

Triangle Triangle::operator~() const {
	return Triangle { firstIndex, thirdIndex, secondIndex };
}

bool Triangle::operator==(const Triangle & other) const {
	return firstIndex == other.firstIndex && secondIndex == other.secondIndex && thirdIndex == other.thirdIndex || 
		firstIndex == other.secondIndex && secondIndex == other.thirdIndex && thirdIndex == other.firstIndex ||
		firstIndex == other.thirdIndex && secondIndex == other.firstIndex && thirdIndex == other.secondIndex;
}

Triangle Triangle::rightShift() const { 
	return Triangle { thirdIndex, firstIndex, secondIndex };
}

Triangle Triangle::leftShift() const {
	return Triangle { secondIndex, thirdIndex, firstIndex };
}

Shape::Shape() : vertices(nullptr), triangles(nullptr), vertexCount(0), triangleCount(0) {}

Shape::Shape(Vec3* vertices, const Triangle* triangles, int vertexCount, int triangleCount) : vertices(vertices), triangles(triangles), vertexCount(vertexCount), triangleCount(triangleCount) {
	normals = getNormals();
}

Shape::Shape(Vec3* vertices, Vec3* normals, const Triangle* triangles, int vertexCount, int triangleCount) : vertices(vertices), normals(normals), triangles(triangles), vertexCount(vertexCount), triangleCount(triangleCount) {}

NormalizedShape Shape::normalized(Vec3* vecBuf, CFrame& backTransformation) const {
	backTransformation = getInertialEigenVectors();

	for (int i = 0; i < vertexCount; i++) {
		vecBuf[i] = backTransformation.globalToLocal(vertices[i]);
	}
	
	return NormalizedShape(vecBuf, triangles, vertexCount, triangleCount);
}

CenteredShape Shape::centered(Vec3* vecBuf, Vec3& backOffset) const {
	backOffset = getCenterOfMass();

	for(int i = 0; i < vCount; i++) {
		vecBuf[i] = vertices[i] - backOffset;
	}

	return CenteredShape(vecBuf, triangles, vCount, tCount);
}

CFrame Shape::getInertialEigenVectors() const {
	Vec3 centerOfMass = getCenterOfMass();
	Mat3 inertia = getInertia(centerOfMass);
	Mat3 basis = inertia.getEigenDecomposition().eigenVectors;

	return CFrame(centerOfMass, basis);
}

<<<<<<< HEAD
NormalizedShape::NormalizedShape(Vec3 * vertices, const Triangle * triangles, int vertexCount, int triangleCount) : CenteredShape(vertices, triangles, vertexCount, triangleCount) {
	// TODO add normalization verification
};
=======
NormalizedShape::NormalizedShape(Vec3* vertices, const Triangle* triangles, int vertexCount, int triangleCount) : Shape(vertices, triangles, vertexCount, triangleCount) {};
>>>>>>> a21ad39c

/*
	Creates a normalized shape

	Modifies `vertices`
*/
<<<<<<< HEAD
NormalizedShape::NormalizedShape(Vec3 * vertices, const Triangle * triangles, int vCount, int tCount, CFrame& transformation) : CenteredShape(vertices, triangles, vCount, tCount) {
	this->normalized(vertices, transformation);
}

CenteredShape::CenteredShape(Vec3 * vertices, const Triangle * triangles, int vertexCount, int triangleCount) : Shape(vertices, triangles, vertexCount, triangleCount) {
	// TODO add centering verification
};

CenteredShape::CenteredShape(Vec3 * vertices, const Triangle * triangles, int vertexCount, int triangleCount, Vec3& offset) : Shape(vertices, triangles, vertexCount, triangleCount) {
	this->centered(vertices, offset);
}

Shape Shape::translated(Vec3 offset, Vec3 * newVecBuf) const {
	for (int i = 0; i < this->vCount; i++) {
=======
NormalizedShape::NormalizedShape(Vec3* vertices, const Triangle* triangles, int vertexCount, int triangleCount, CFrame& transformation) : Shape(vertices, triangles, vertexCount, triangleCount) {
	this->normalized(vertices, transformation);
}

Shape Shape::translated(Vec3 offset, Vec3* newVecBuf) const {
	for (int i = 0; i < this->vertexCount; i++) {
>>>>>>> a21ad39c
		newVecBuf[i] = offset + vertices[i];
	}

	return Shape(newVecBuf, triangles, vertexCount, triangleCount);
}

Shape Shape::rotated(RotMat3 rotation, Vec3* newVecBuf) const {
	for (int i = 0; i < this->vertexCount; i++) {
		newVecBuf[i] = rotation * vertices[i];
	}

	return Shape(newVecBuf, triangles, vertexCount, triangleCount);
}

Shape Shape::localToGlobal(CFrame frame, Vec3* newVecBuf) const {
	for (int i = 0; i < this->vertexCount; i++) {
		newVecBuf[i] = frame.localToGlobal(vertices[i]);
	}

	return Shape(newVecBuf, triangles, vertexCount, triangleCount);
}

Shape Shape::globalToLocal(CFrame frame, Vec3* newVecBuf) const {
	for (int i = 0; i < this->vertexCount; i++) {
		newVecBuf[i] = frame.globalToLocal(vertices[i]);
	}

	return Shape(newVecBuf, triangles, vertexCount, triangleCount);
}

BoundingBox Shape::getBounds() const {
	double xmin = vertices[0].x, xmax = vertices[0].x;
	double ymin = vertices[0].y, ymax = vertices[0].y;
	double zmin = vertices[0].z, zmax = vertices[0].z;

	for (int i = 1; i < vertexCount; i++) {
		const Vec3 current = vertices[i];

		if (current.x < xmin) xmin = current.x;
		if (current.x > xmax) xmax = current.x;
		if (current.y < ymin) ymin = current.y;
		if (current.y > ymax) ymax = current.y;
		if (current.z < zmin) zmin = current.z;
		if (current.z > zmax) zmax = current.z;
	}

	return BoundingBox { xmin, ymin, zmin, xmax, ymax, zmax };
}

// for every edge, of every triangle, check that it coincides with exactly one other triangle, in reverse order
bool isComplete(const Triangle* triangles, int triangleCount) {
	for (int i = 0; i < triangleCount; i++) {
		Triangle a = triangles[i];
		
		for (int j = 0; j < triangleCount; j++) {
			if (j == i) continue;

			Triangle b = triangles[j];

			if (a.sharesEdgeWith(b)) {  // correctly oriented
				goto endOfLoop;
			} else if (a.sharesEdgeWith(~b)) {	// wrongly oriented
				Log::warn("triangles[%d](%d, %d, %d) and triangles[%d](%d, %d, %d) are joined wrongly", i, a.firstIndex, a.secondIndex, a.thirdIndex, j, b.firstIndex, b.secondIndex, b.thirdIndex);
				return false;
			}
		}
		Log::warn("No triangle found that shares an edge with triangles[%d]", i);
		return false;
		endOfLoop:;
	}
	return true;
}

bool Shape::isValid() const {
	return isComplete(triangles, triangleCount);
}

Vec3 Shape::getNormalVecOfTriangle(Triangle triangle) const {
	Vec3 v0 = vertices[triangle.firstIndex];
	return (vertices[triangle.secondIndex] - v0) % (vertices[triangle.thirdIndex] - v0);
}

Vec3* Shape::getNormals() const {
	std::vector<Vec3>* normals = new std::vector<Vec3>();
	for (int i = 0; i < vertexCount; i++) {
		Vec3 vertex = vertices[i];
		Vec3 vertexNormal;
		for (int j = 0; j < triangleCount; j++) {
			Triangle triangle = triangles[j];
			if (triangle.firstIndex == i || triangle.secondIndex == i || triangle.thirdIndex == i) {

				while (triangle.firstIndex != i)
					triangle = triangle.rightShift();

				Vec3 v0 = vertices[triangle.firstIndex];
				Vec3 v1 = vertices[triangle.secondIndex];
				Vec3 v2 = vertices[triangle.thirdIndex];

				Vec3 D1 = v1 - v0;
				Vec3 D2 = v2 - v0;

				Vec3 faceNormal = D1 % D2;

				double sin = faceNormal.length() / (D1.length() * D2.length());
				vertexNormal += faceNormal.normalize() * asin(sin);
			}
		}
		vertexNormal = vertexNormal.normalize();
		normals->push_back(vertexNormal);
	}

	return &(*normals)[0];
}

/*
Checks that for every triangle, the outward-facing normal vector *dot* the vector from any of the points to the given point is negative
If at least one of these values is positive, then the point must be on the outside of that triangle, and hence, outside of the shape
only for convex shapes
*/
<<<<<<< HEAD
/*bool Shape::containsPoint(Vec3 point) const {
	for (int i = 0; i < tCount; i++) {
		Triangle t = triangles[i];
		Vec3 normalVec = getNormalVecOfTriangle(t);
		if((point - vertices[t.firstIndex]) * normalVec > 0) return false;
=======
bool Shape::containsPoint(Vec3 point) const {
	for (int i = 0; i < triangleCount; i++) {
		Triangle triangle = triangles[i];
		Vec3 normalVec = getNormalVecOfTriangle(triangle);
		if((point - vertices[triangle.firstIndex]) * normalVec > 0) return false;
>>>>>>> a21ad39c
	}
	return true;
}*/


bool Shape::containsPoint(Vec3 point) const {
	Vec3 ray = Vec3(1, 0, 0);

	bool isExiting = false;
	double bestD = static_cast<double>(INFINITY);

	for(const Triangle& tri : iterTriangles()) {
		RayIntersection r = rayTriangleIntersection(point, ray, vertices[tri.firstIndex], vertices[tri.secondIndex], vertices[tri.thirdIndex]);
		if(r.d >= 0 && r.lineIntersectsTriangle()) {
			if(r.d < bestD) {
				bestD = r.d;
				isExiting = (getNormalVecOfTriangle(tri) * ray >= 0);
			}
		}
	}

	return isExiting;
}

//Shape Shape::getRubbingShape(const Shape& other, Vec3* newVecBuf, Triangle* newTriangleBuf) const {
	/*for(Triangle t : iterTriangles()) {

	}*/
	/*for(Vec3 v : iterVertices()) {

	}*/
//}


double Shape::getVolume() const {
	double total = 0;
	for (Triangle triangle : iterTriangles()) {
		Vec3 v0 = vertices[triangle.firstIndex]; 
		Vec3 v1 = vertices[triangle.secondIndex];
		Vec3 v2 = vertices[triangle.thirdIndex];

		Vec3 D1 = v1 - v0; 
		Vec3 D2 = v2 - v0;
		
		double Tf = (D1.x * D2.y - D1.y * D2.x);

		total += Tf * ((D1.z + D2.z) / 6 + v0.z / 2);
	}

	return total;
}

Vec3 Shape::getCenterOfMass() const {
	Vec3 total = Vec3(0,0,0);
	for (Triangle triangle : iterTriangles()) {
		Vec3 v0 = vertices[triangle.firstIndex];
		Vec3 v1 = vertices[triangle.secondIndex];
		Vec3 v2 = vertices[triangle.thirdIndex];

		Vec3 D1 = v1 - v0;
		Vec3 D2 = v2 - v0;

		Vec3 dFactor = D1 % D2;
		Vec3 vFactor = v0.squared() + v1.squared() + v2.squared() + v0.mul(v1) + v1.mul(v2) + v2.mul(v0);

		total += dFactor.mul(vFactor);
	}
	
	return total / (24 * getVolume());
}

Vec3 Shape::furthestInDirection(Vec3 direction) const {
	double bestDot = vertices[0] * direction;
	Vec3 bestVertex = vertices[0];
	for(int i = 1; i < vCount; i++) {
		double newD = vertices[i] * direction;
		if(newD > bestDot) {
			bestDot = newD;
			bestVertex = vertices[i];
		}
	}

	return bestVertex;
}

struct Simplex {
	Vec3 A, B, C, D;
	Vec3 At, Bt, Ct, Dt;
	int order;
	Simplex(Vec3 A, Vec3 At) : A(A), At(At), order(1) {}
	Simplex(Vec3 A, Vec3 B, Vec3 At, Vec3 Bt) : A(A), B(B), At(At), Bt(Bt), order(2) {}
	Simplex(Vec3 A, Vec3 B, Vec3 C, Vec3 At, Vec3 Bt, Vec3 Ct) : A(A), B(B), C(C), At(At), Bt(Bt), Ct(Ct), order(3) {}
	Simplex(Vec3 A, Vec3 B, Vec3 C, Vec3 D, Vec3 At, Vec3 Bt, Vec3 Ct, Vec3 Dt) : A(A), B(B), C(C), D(D), At(At), Bt(Bt), Ct(Ct), Dt(Dt), order(4) {}
	void insert(Vec3 newA, Vec3 newAt) {
		D = C;
		C = B;
		B = A;
		A = newA;
		Dt = Ct;
		Ct = Bt;
		Bt = At;
		At = newAt;
		order++;
	}
};

#define MAX_ITER 20

/*
	GJK algorythm, google it
*/
bool Shape::intersects(const Shape& other, Vec3& intersection) const {
	Vec3 searchDirection = Vec3(1.0, 0.0, 0.0);

	Vec3 furthestInDir = this->furthestInDirection(searchDirection);

	// first point
	Simplex s(furthestInDir - other.furthestInDirection(-searchDirection), furthestInDir);

	// set new searchdirection to be straight at the origin
	searchDirection = -s.A;

	for(int iteration=0; iteration < MAX_ITER; iteration++) {
		Vec3 furthest = this->furthestInDirection(searchDirection);
		Vec3 newPoint = furthest - other.furthestInDirection(-searchDirection);
		if(newPoint * searchDirection < 0) {
			return false; // the best point in the direction does not go past the origin, therefore the entire difference must be on this side of the origin, not containing it, thus no collision
		}

		//simplex[simplexLength] = newPoint;
		//simplexLength++;

		s.insert(newPoint, furthest);

		Vec3 AO = -s.A;
		switch(s.order) {
		case 4: {
			// A is new point, at the top of the tetrahedron
			Vec3 AB = s.B - s.A;
			Vec3 AC = s.C - s.A;
			Vec3 AD = s.D - s.A;
			Vec3 nABC = AB % AC;
			Vec3 nACD = AC % AD;
			Vec3 nADB = AD % AB;

			if(nACD * AO > 0) {
				// remove B and continue with triangle
				s = Simplex(s.A, s.C, s.D, s.At, s.Ct, s.Dt);
			} else {
				if(nABC * AO > 0) {
					// remove D and continue with triangle
					s = Simplex(s.A, s.B, s.C, s.At, s.Bt, s.Ct);
				} else {
					if(nADB * AO > 0) {
						// remove C and continue with triangle
						s = Simplex(s.A, s.D, s.B, s.At, s.Dt, s.Bt);
					} else {
						// GOTCHA! TETRAHEDRON COVERS THE ORIGIN!
						Vec3 vecs[]{s.A, s.B, s.C, s.D};
						Vec3 worldVecs[]{s.At, s.Bt, s.Ct, s.Dt};
						int bestI = 0;
						double bestDist = s.A.lengthSquared();

						for(int i = 1; i < 4; i++) {
							double newDist = vecs[i].lengthSquared();
							if(newDist < bestDist) {
								bestDist = newDist;
								bestI = i;
							}
						}

						intersection = worldVecs[bestI] - vecs[bestI] / 2; // guesstimate

						return true;
					}
				}
			}
		}

			
		case 3: { // triangle, check if closest to one of the edges, point, or face
			Vec3 AB = s.B - s.A;
			Vec3 AC = s.C - s.A;
			Vec3 normal = AB % AC;
			Vec3 nAB = AB % normal;
			Vec3 nAC = normal % AC;

			if(AO * nAB > 0) {
				if(AO*AB > 0) {
					// edge of AB is closest, searchDirection perpendicular to AB towards O
					s = Simplex(s.A, s.B, s.At, s.Bt);
					searchDirection = (AO % AB) % AB;
				} else {
					if(AO*AC > 0) {
						// edge AC is closest, searchDirection perpendicular to AC towards O
						s = Simplex(s.A, s.C, s.At, s.Ct);
						searchDirection = (AO % AC) % AC;
					} else {
						// Point A is closest, searchDirection is straight towards O
						s = Simplex(s.A, s.At);
						searchDirection = AO;
					}
				}
			} else {
				if(AO*nAC > 0) {
					if(AO*AC > 0) {
						// edge AC is closest, searchDirection perpendicular to AC towards O
						s = Simplex(s.A, s.C, s.At, s.Ct);
						searchDirection = (AO % AC) % AC;
					} else {
						// Point A is closest, searchDirection is straight towards O
						s = Simplex(s.A, s.At);
						searchDirection = AO;
					}
				} else {
					// hurray! best shape is tetrahedron
					// just find which direction to look in
					if(normal * AO > 0) {
						searchDirection = normal;
					} else {
						searchDirection = -normal;
						s = Simplex(s.A, s.C, s.B, s.At, s.Ct, s.Bt); // invert triangle
					}
				}
			}
			break;
		}

		case 2: { // line segment, check if line, or either point closer
				  // B can't be closer since we picked a point towards the origin
				  // Just one test, to see if the line segment or A is closer
			Vec3 BA = s.A - s.B;
			if(AO*BA > 0) { // AO*BA > 0 means that BA and AO are in the same-ish direction, so O must be closest to A and not the line
				s = Simplex(s.A, s.At);
				searchDirection = AO;
			} else {
				// simplex remains the same
				// new searchdirection perpendicular to the line, towards O as much as possible
				searchDirection = (AO % BA) % BA;
			}
			break;
		}
		case 1: // single point, just go towards the origin
			searchDirection = AO;
			break;
		}
	}
	return false;
}

Vec4 Shape::getCircumscribedSphere() const {
	BoundingBox bounds = getBounds();
	Vec3 center = Vec3(bounds.xmax - bounds.xmin, bounds.ymax - bounds.ymin, bounds.zmax - bounds.zmin) / 2.0;
	double radius = (Vec3(bounds.xmax, bounds.ymax, bounds.zmax) - center).length();
	return Vec4(center.x, center.y, center.z, radius);
}

/*
	The total inertial matrix is given by the integral over the volume of the shape of the following matrix:
	[[
	[y^2+z^2,    xy,    xz],
	[xy,    x^2+z^2,    yz],
	[xz,    yz,    x^2+y^2]
	]]

	This has been reworked to a surface integral resulting in the given formulae
*/
Mat3 Shape::getInertia(CFrame reference) const {
	Mat3 total = Mat3(0, 0, 0, 0, 0, 0, 0, 0, 0);
	for (Triangle triangle : iterTriangles()) {
		Vec3 v0 = reference.globalToLocal(vertices[triangle.firstIndex]);
		Vec3 v1 = reference.globalToLocal(vertices[triangle.secondIndex]);
		Vec3 v2 = reference.globalToLocal(vertices[triangle.thirdIndex]);

		Vec3 D1 = v1 - v0;
		Vec3 D2 = v2 - v0;

		Vec3 dFactor = D1 % D2;

		// Diagonal Elements
		Vec3 squaredIntegral = v0.cubed() + v1.cubed() + v2.cubed() + v0.squared().mul(v1 + v2) + v1.squared().mul(v0 + v2) + v2.squared().mul(v0 + v1) + v0.mul(v1).mul(v2);
		Vec3 diagonalElementParts = dFactor.mul(squaredIntegral) / 60;

		total.m00 += diagonalElementParts.y + diagonalElementParts.z;
		total.m11 += diagonalElementParts.z + diagonalElementParts.x;
		total.m22 += diagonalElementParts.x + diagonalElementParts.y;

		// Other Elements
		double selfProducts  =	v0.x*v0.y*v0.z + v1.x*v1.y*v1.z + v2.x*v2.y*v2.z;
		double twoSames      =	v0.x*v0.y*v1.z + v0.x*v1.y*v0.z + v0.x*v1.y*v1.z + v0.x*v0.y*v2.z + v0.x*v2.y*v0.z + v0.x*v2.y*v2.z +
								v1.x*v0.y*v0.z + v1.x*v1.y*v0.z + v1.x*v0.y*v1.z + v1.x*v1.y*v2.z + v1.x*v2.y*v1.z + v1.x*v2.y*v2.z +
								v2.x*v0.y*v0.z + v2.x*v1.y*v2.z + v2.x*v0.y*v2.z + v2.x*v1.y*v1.z + v2.x*v2.y*v0.z + v2.x*v2.y*v1.z;
		double allDifferents =	v0.x*v1.y*v2.z + v0.x*v2.y*v1.z + v1.x*v0.y*v2.z + v1.x*v2.y*v0.z + v2.x*v0.y*v1.z + v2.x*v1.y*v0.z;

		double xyzIntegral = -(3 * selfProducts + twoSames + allDifferents / 2) / 60;

		total.m01 += dFactor.z * xyzIntegral;
		total.m10 += dFactor.z * xyzIntegral;
		total.m02 += dFactor.y * xyzIntegral;
		total.m20 += dFactor.y * xyzIntegral;
		total.m12 += dFactor.x * xyzIntegral;
		total.m21 += dFactor.x * xyzIntegral;
	}
	
	return total;
}

Mat3 Shape::getInertia(Vec3 reference) const {
	return this->getInertia(CFrame(reference));
}

Mat3 Shape::getInertia(Mat3 reference) const {
	return this->getInertia(CFrame(reference));
}

Mat3 Shape::getInertia() const {
	return this->getInertia(CFrame());
}

double Shape::getIntersectionDistance(Vec3 origin, Vec3 direction) {
	const float EPSILON = 0.0000001f;
	double t = INFINITY;
	for (Triangle triangle : iterTriangles()) {
		Vec3 v0 = vertices[triangle.firstIndex];
		Vec3 v1 = vertices[triangle.secondIndex];
		Vec3 v2 = vertices[triangle.thirdIndex];

		Vec3 edge1, edge2, h, s, q;
		float a, f, u, v;

		edge1 = v1 - v0;
		edge2 = v2 - v0;

		h = direction % edge2;
		a = edge1 * h;

		if (a > -EPSILON && a < EPSILON) continue;   
		
		f = 1.0 / a;
		s = origin - v0;
		u = f * (s * h);

		if (u < 0.0 || u > 1.0) continue;
		
		q = s % edge1;
		v = f * direction * q;

		if (v < 0.0 || u + v > 1.0) continue;

		double r = f * edge2 * q;
		if (r > EPSILON) { 
			if (r < t) t = r;
		} else {
			//Log::debug("Line intersection but not a ray intersection");
			continue;
		}
	}

	return t;
}



/*
Two parts:
edge-edge intersections
face-vertex intersections
*/
/*void CenteredShape::getFutureIntersection(const CenteredShape& other, Vec3 offset, Vec3 relVel, Vec3 rotation1, Vec3 rotation2, Vec3& intersection, double& time) const {

}*/<|MERGE_RESOLUTION|>--- conflicted
+++ resolved
@@ -62,11 +62,11 @@
 CenteredShape Shape::centered(Vec3* vecBuf, Vec3& backOffset) const {
 	backOffset = getCenterOfMass();
 
-	for(int i = 0; i < vCount; i++) {
+	for(int i = 0; i < vertexCount; i++) {
 		vecBuf[i] = vertices[i] - backOffset;
 	}
 
-	return CenteredShape(vecBuf, triangles, vCount, tCount);
+	return CenteredShape(vecBuf, triangles, vertexCount, triangleCount);
 }
 
 CFrame Shape::getInertialEigenVectors() const {
@@ -77,21 +77,15 @@
 	return CFrame(centerOfMass, basis);
 }
 
-<<<<<<< HEAD
 NormalizedShape::NormalizedShape(Vec3 * vertices, const Triangle * triangles, int vertexCount, int triangleCount) : CenteredShape(vertices, triangles, vertexCount, triangleCount) {
 	// TODO add normalization verification
 };
-=======
-NormalizedShape::NormalizedShape(Vec3* vertices, const Triangle* triangles, int vertexCount, int triangleCount) : Shape(vertices, triangles, vertexCount, triangleCount) {};
->>>>>>> a21ad39c
-
 /*
 	Creates a normalized shape
 
 	Modifies `vertices`
 */
-<<<<<<< HEAD
-NormalizedShape::NormalizedShape(Vec3 * vertices, const Triangle * triangles, int vCount, int tCount, CFrame& transformation) : CenteredShape(vertices, triangles, vCount, tCount) {
+NormalizedShape::NormalizedShape(Vec3 * vertices, const Triangle * triangles, int vertexCount, int triangleCount, CFrame& transformation) : CenteredShape(vertices, triangles, vertexCount, triangleCount) {
 	this->normalized(vertices, transformation);
 }
 
@@ -104,15 +98,7 @@
 }
 
 Shape Shape::translated(Vec3 offset, Vec3 * newVecBuf) const {
-	for (int i = 0; i < this->vCount; i++) {
-=======
-NormalizedShape::NormalizedShape(Vec3* vertices, const Triangle* triangles, int vertexCount, int triangleCount, CFrame& transformation) : Shape(vertices, triangles, vertexCount, triangleCount) {
-	this->normalized(vertices, transformation);
-}
-
-Shape Shape::translated(Vec3 offset, Vec3* newVecBuf) const {
 	for (int i = 0; i < this->vertexCount; i++) {
->>>>>>> a21ad39c
 		newVecBuf[i] = offset + vertices[i];
 	}
 
@@ -232,19 +218,11 @@
 If at least one of these values is positive, then the point must be on the outside of that triangle, and hence, outside of the shape
 only for convex shapes
 */
-<<<<<<< HEAD
 /*bool Shape::containsPoint(Vec3 point) const {
-	for (int i = 0; i < tCount; i++) {
-		Triangle t = triangles[i];
-		Vec3 normalVec = getNormalVecOfTriangle(t);
-		if((point - vertices[t.firstIndex]) * normalVec > 0) return false;
-=======
-bool Shape::containsPoint(Vec3 point) const {
 	for (int i = 0; i < triangleCount; i++) {
 		Triangle triangle = triangles[i];
 		Vec3 normalVec = getNormalVecOfTriangle(triangle);
 		if((point - vertices[triangle.firstIndex]) * normalVec > 0) return false;
->>>>>>> a21ad39c
 	}
 	return true;
 }*/
@@ -319,7 +297,7 @@
 Vec3 Shape::furthestInDirection(Vec3 direction) const {
 	double bestDot = vertices[0] * direction;
 	Vec3 bestVertex = vertices[0];
-	for(int i = 1; i < vCount; i++) {
+	for(int i = 1; i < vertexCount; i++) {
 		double newD = vertices[i] * direction;
 		if(newD > bestDot) {
 			bestDot = newD;
