#pragma once

#include "vec.h"
#include <initializer_list>
#include <assert.h>

template<typename T, size_t Width, size_t Height>
struct MatrixIndex {
	T* data;
	size_t row;
	inline constexpr T& operator[](size_t col) const {
		assert(row >= 0 && row < Height);
		assert(col >= 0 && col < Width);

		return data[col * Height + row]; 
	}
};
template<typename T, size_t Width, size_t Height>
class Matrix {
public:
	T data[Width * Height];


	// Returns a row of this matrix
	inline constexpr MatrixIndex<T, Width, Height> operator[](size_t row) { return MatrixIndex<T, Width, Height>{ data, row }; }
	// Returns a row of this matrix
	inline constexpr MatrixIndex<const T, Width, Height> operator[](size_t col) const { return MatrixIndex<const T, Width, Height>{ data, col }; }

	Matrix<T, Width, Height>() = default;

	/*
		Initialize matrices like so

		Matrix<T, 4, 3>{
			1, 2, 3, 4,
			5, 6, 7, 8,
			9, 10, 11, 12
		};
	*/
	inline constexpr Matrix<T, Width, Height>(const std::initializer_list<T>& list) {
		assert(list.size() == Width * Height);
		auto listIter = list.begin();
		for (size_t row = 0; row < Height; row++) {
			for (size_t col = 0; col < Width; col++) {
				(*this)[row][col] = *listIter;
				++listIter;
			}
		}
	}

	template<typename OtherT1, typename OtherT2, typename OtherT3, typename OtherT4>
	Matrix<T, Width, Height>(const Matrix<OtherT1, Width - 1, Height - 1>& topLeftMat, const Vector<OtherT2, Height - 1>& rightCol, const Vector<OtherT3, Width - 1>& bottomRow, const OtherT4& bottomLeftVal) {
		for (size_t row = 0; row < Height - 1; row++) {
			for (size_t col = 0; col < Width - 1; col++) {
				(*this)[row][col] = topLeftMat[row][col];
			}
			(*this)[row][Width - 1] = rightCol[row];
		}
		for (size_t col = 0; col < Width - 1; col++) {
			(*this)[Height - 1][col] = bottomRow[col];
		}
		(*this)[Height - 1][Width - 1] = bottomLeftVal;
	}

	template<typename OtherT1, typename OtherT2>
	Matrix<T, Width, Height>(const Matrix<OtherT1, Width - 1, Height - 1> & topLeftMat, const OtherT2& bottomLeftVal) {
		for (size_t row = 0; row < Height - 1; row++) {
			for (size_t col = 0; col < Width - 1; col++) {
				(*this)[row][col] = topLeftMat[row][col];
			}
			(*this)[row][Width - 1] = 0.0;
		}
		for (size_t col = 0; col < Width - 1; col++) {
			(*this)[Height - 1][col] = 0.0;
		}
		(*this)[Height - 1][Width - 1] = bottomLeftVal;
	}

	void setDataRowMajor(const T* data) {
		for (size_t row = 0; row < Height; row++) {
			for (size_t col = 0; col < Width; col++) {
				(*this)[row][col] = data[row * Width + col];
			}
		}
	}
	void setDataColMajor(const T* data) {
		for (size_t row = 0; row < Height; row++) {
			for (size_t col = 0; col < Width; col++) {
				(*this)[row][col] = data[row + col * Height];
			}
		}
	}

	template<typename T2>
	Matrix<T, Width, Height>(const Matrix<T2, Width, Height>& mat) {
		for (size_t row = 0; row < Height; row++) {
			for(size_t col = 0; col < Width; col++)
			(*this)[row][col] = static_cast<T>(mat[row][col]);
		}
	}

	Matrix<T, Height, Width> transpose() const {
		Matrix<T, Height, Width> result;
		for (size_t row = 0; row < Height; row++) {
			for (size_t col = 0; col < Width; col++) {
				result[col][row] = (*this)[row][col];
			}
		}
		return result;
	}

	template<size_t SubWidth, size_t SubHeight>
	Matrix<T, SubWidth, SubHeight> getSubMatrix(size_t topLeftRow, size_t topLeftCol) const {
		assert(topLeftRow >= 0 && topLeftRow + SubHeight <= Height);
		assert(topLeftCol >= 0 && topLeftCol + SubWidth <= Width);

		Matrix<T, SubWidth, SubHeight> result;

		for (size_t row = 0; row < SubHeight; row++) {
			for (size_t col = 0; col < SubWidth; col++) {
				result[row][col] = (*this)[row+topLeftRow][col+topLeftCol];
			}
		}
		return result;
	}

	template<size_t SubWidth, size_t SubHeight>
	void setSubMatrix(const Matrix<T, SubWidth, SubHeight>& mat, size_t topLeftRow, size_t topLeftCol) {
		assert(topLeftRow >= 0 && topLeftRow + SubHeight <= Height);
		assert(topLeftCol >= 0 && topLeftCol + SubWidth <= Width);

		for (size_t row = 0; row < SubHeight; row++) {
			for (size_t col = 0; col < SubWidth; col++) {
				(*this)[row + topLeftRow][col + topLeftCol] = mat[row][col];
			}
		}
	}

	Matrix<T, Width - 1, Height> withoutCol(size_t colToDelete) const {
		assert(colToDelete >= 0 && colToDelete < Width);

		Matrix<T, Width - 1, Height> newMat;
		for (size_t row = 0; row < Height; row++) {
			for (size_t col = 0; col < colToDelete; col++) {
				newMat[row][col] = (*this)[row][col];
			}
			for (size_t col = colToDelete+1; col < Width; col++) {
				newMat[row][col - 1] = (*this)[row][col];
			}
		}
		return newMat;
	}
	Matrix<T, Width, Height - 1> withoutRow(size_t rowToDelete) const {
		assert(rowToDelete >= 0 && rowToDelete < Height);

		Matrix<T, Width, Height - 1> newMat;
		for (size_t col = 0; col < Width; col++) {
			for (size_t row = 0; row < rowToDelete; row++) {
				newMat[row][col] = (*this)[row][col];
			}
			for (size_t row = rowToDelete; row < Height - 1; row++) {
				newMat[row][col] = (*this)[row + 1][col];
			}
		}

		return newMat;
	}
	Matrix<T, Width - 1, Height - 1> withoutRowCol(size_t rowToDelete, size_t colToDelete) const {
		assert(colToDelete >= 0 && colToDelete < Width);
		assert(rowToDelete >= 0 && rowToDelete < Height);

		Matrix<T, Width - 1, Height - 1> newMat;
		for (size_t row = 0; row < rowToDelete; row++) {
			for (size_t col = 0; col < colToDelete; col++) {
				newMat[row][col] = (*this)[row][col];
			}
			for (size_t col = colToDelete + 1; col < Width; col++) {
				newMat[row][col - 1] = (*this)[row][col];
			}
		}
		for (size_t row = rowToDelete + 1; row < Height; row++) {
			for (size_t col = 0; col < colToDelete; col++) {
				newMat[row - 1][col] = (*this)[row][col];
			}
			for (size_t col = colToDelete + 1; col < Width; col++) {
				newMat[row - 1][col - 1] = (*this)[row][col];
			}
		}
		return newMat;
	}

	Vector<T, Width> getRow(size_t row) const {
		assert(row >= 0 && row < Height);
		Vector<T, Width> result;

		for(size_t i = 0; i < Width; i++) {
			result[i] = (*this)[row][i];
		}
		return result;
	}

	Vector<T, Height> getCol(size_t col) const {
		assert(col >= 0 && col < Width);
		Vector<T, Height> result;

		for(size_t i = 0; i < Height; i++) {
			result[i] = (*this)[i][col];
		}
		return result;
	}
	
	void setRow(size_t row, const Vector<T, Width>& data) {
		assert(row >= 0 && row < Height);

		for (size_t i = 0; i < Width; i++) {
			(*this)[row][i] = data[i];
		}
	}
	void setCol(size_t col, const Vector<T, Height>& data) {
		assert(col >= 0 && col < Width);

		for (size_t i = 0; i < Height; i++) {
			(*this)[i][col] = data[i];
		}
	}

	static inline constexpr Matrix<T, Width, Height> ZEROS() {
		Matrix<T, Width, Height> mat;
		for (size_t row = 0; row < Height; row++) {
			for (size_t col = 0; col < Width; col++) {
				mat[row][col] = 0;
			}
		}
		return mat;
	}

	static inline constexpr Matrix<T, Width, Height> IDENTITY() {
		Matrix<T, Width, Height> mat;
		for (size_t row = 0; row < Height; row++) {
			for (size_t col = 0; col < Width; col++) {
				mat[row][col] = (row == col) ? 1 : 0;
			}
		}
		return mat;
	}


	static Matrix<T, Width, Height> fromColMajorData(const T* data) {
		Matrix<T, Width, Height> mat;
		for (size_t row = 0; row < Height; row++) {
			for (size_t col = 0; col < Width; col++) {
				mat[row][col] = data[row + col * Height];
			}
		}
		return mat;
	}

	static Matrix<T, Width, Height> fromRowMajorData(const T* data) {
		Matrix<T, Width, Height> mat;
		for (size_t row = 0; row < Height; row++) {
			for (size_t col = 0; col < Width; col++) {
				mat[row][col] = data[row * Width + col];
			}
		}
		return mat;
	}

	void toColMajorData(T* buf) const {
		for (size_t row = 0; row < Height; row++) {
			for (size_t col = 0; col < Width; col++) {
				buf[row + col * Height] = (*this)[row][col];
			}
		}
	}

	void toRowMajorData(T* buf) const {
		for (size_t row = 0; row < Height; row++) {
			for (size_t col = 0; col < Width; col++) {
				buf[row * Width + col] = (*this)[row][col];
			}
		}
	}
};


/*
	Symmetric matrix indexing
	0
	1 2
	3 4 5
	6 7 8 9
	A B C D E

	[3][0] = 6
	[1][0] = 1
	[2][2] = 5
	[a][b] = a*(a+1)/2+b
*/


template<typename T, size_t Size>
struct SymmetricMatrixIndex {
	T* data;
	size_t row;

	inline constexpr T& operator[](size_t col) const {
		size_t a = (row > col) ? row : col; // max
		size_t b = (row > col) ? col : row; // min

		assert(b >= 0);
		assert(a < Size);

		return data[a * (a + 1) / 2 + b];
	}
};
template<typename T, size_t Size>
class SymmetricMatrix {
	T data[Size * (Size + 1) / 2];
public:
	// Returns a row of this matrix
	inline constexpr SymmetricMatrixIndex<T, Size> operator[](size_t row) { return SymmetricMatrixIndex<T, Size>{ data, row }; }
	// Returns a row of this matrix
	inline constexpr SymmetricMatrixIndex<const T, Size> operator[](size_t row) const { return SymmetricMatrixIndex<const T, Size>{ data, row }; }

	SymmetricMatrix<T, Size>() = default;
	/*
		Initialize symmetric matrices like so

		SymmetricMatrix<T, 4>{
			1,
			2, 3,
			4, 5, 6,
			7, 8, 9, 10
		};
	*/
	inline constexpr SymmetricMatrix<T, Size>(const std::initializer_list<T>& list) {
		assert(list.size() == Size * (Size + 1) / 2);

		auto listIter = list.begin();
		for (size_t row = 0; row < Size; row++) {
			for (size_t col = 0; col <= row; col++) {
				(*this)[row][col] = *listIter;
				++listIter;
			}
		}
	}

	static inline constexpr SymmetricMatrix<T, Size> ZEROS() {
		SymmetricMatrix<T, Size> mat;
		for (size_t row = 0; row < Size; row++) {
			for (size_t col = 0; col <= row; col++) {
				mat[row][col] = 0;
			}
		}
		return mat;
	}

	static inline constexpr SymmetricMatrix<T, Size> IDENTITY() {
		SymmetricMatrix<T, Size> mat;
		for (size_t row = 0; row < Size; row++) {
			for (size_t col = 0; col <= row; col++) {
				mat[row][col] = (row == col) ? 1 : 0;
			}
		}
		return mat;
	}

	operator Matrix<T, Size, Size>() const {
		Matrix<T, Size, Size> mat;
		for (size_t row = 0; row < Size; row++) {
			for (size_t col = 0; col <= row; col++) {
				const T& val = (*this)[row][col];
				mat[row][col] = val;
				mat[col][row] = val;
			}
		}
		return mat;
	}

<<<<<<< HEAD
	/*Vector<T, Width> getRow(size_t row) const {
		assert(row >= 0 && row < Height);
		Vector<T, Width> result;
=======
	Vector<T, Size> getRow(size_t row) const {
		assert(row >= 0 && row < Size);
		Vector<T, Size> result;
>>>>>>> a6890592

		for(size_t i = 0; i < Size; i++) {
			result[i] = (*this)[row][i];
		}
		return result;
	}

	Vector<T, Size> getCol(size_t col) const {
		assert(col >= 0 && col < Size);
		Vector<T, Size> result;

		for(size_t i = 0; i < Size; i++) {
			result[i] = (*this)[i][col];
		}
		return result;
	}*/

<<<<<<< HEAD
	/*void setRow(size_t row, const Vector<T, Width> & data) {
		assert(row >= 0 && row < Height);
=======
	void setRowCol(size_t rowCol, const Vector<T, Size> & data) {
		assert(rowCol >= 0 && rowCol < Size);
>>>>>>> a6890592

		for(size_t i = 0; i < Size; i++) {
			(*this)[rowCol][i] = data[i];
		}
	}*/
};

template<typename T, size_t Size>
class DiagonalMatrix {
	T data[Size];
public:
	inline constexpr T& operator[](size_t index) { assert(index >= 0 && index < Size); return data[index]; }
	inline constexpr const T& operator[](size_t index) const { assert(index >= 0 && index < Size); return data[index]; }

	DiagonalMatrix<T, Size>() = default;
	/*
		Initialize diagonal matrices like so

		DiagonalMatrix<T, 4>{
			1,
			   2,
			      3,
			         4
		};
	*/
	inline constexpr DiagonalMatrix<T, Size>(const std::initializer_list<T>& list) {
		assert(list.size() == Size);

		auto listIter = list.begin();
		for (size_t i = 0; i < Size; i++) {
			(*this)[i] = *listIter;
			++listIter;
		}
	}

	static inline constexpr DiagonalMatrix<T, Size> ZEROS() {
		DiagonalMatrix<T, Size> mat;
		for (size_t i = 0; i < Size; i++) {
			mat[i] = 0;
		}
		return mat;
	}

	static inline constexpr DiagonalMatrix<T, Size> IDENTITY() {
		DiagonalMatrix<T, Size> mat;
		for (size_t i = 0; i < Size; i++) {
			mat[i] = 1;
		}
		return mat;
	}

	operator SymmetricMatrix<T, Size>() const {
		SymmetricMatrix<T, Size> mat;
		for (size_t row = 0; row < Size; row++) {
			for (size_t col = 0; col < row; col++) {
				mat[row][col] = 0;
			}
			mat[row][row] = this->data[row];
		}
		return mat;
	}

	operator Matrix<T, Size, Size>() const {
		Matrix<T, Size, Size> mat;
		for (size_t row = 0; row < Size; row++) {
			for (size_t col = 0; col < row; col++) {
				mat[row][col] = 0;
				mat[col][row] = 0;
			}
			mat[row][row] = (*this)[row];
		}
		return mat;
	}
};

template<typename T, size_t Size>
using SquareMatrix = Matrix<T, Size, Size>;

template<typename T, size_t Size>
using UnitaryMatrix = SquareMatrix<T, Size>;


/*
	===== Predefined matrices
*/

// Mat2
typedef Matrix<double, 2, 2>	Mat2;
typedef Matrix<float, 2, 2>		Mat2f;
typedef Matrix<long long, 2, 2>	Mat2l;
typedef Matrix<double, 2, 2>	RotMat2;

// Mat3
typedef Matrix<double, 3, 3>	Mat3;
typedef Matrix<float, 3, 3>		Mat3f;
typedef Matrix<long long, 3, 3>	Mat3l;

typedef SymmetricMatrix<double, 3>		SymmetricMat3;
typedef SymmetricMatrix<float, 3>		SymmetricMat3f;
typedef SymmetricMatrix<long long, 3>	SymmetricMat3l;

typedef DiagonalMatrix<double, 3>		DiagonalMat3;
typedef DiagonalMatrix<float, 3>			DiagonalMat3f;
typedef DiagonalMatrix<long long, 3>		DiagonalMat3l;

typedef Matrix<double, 3, 3>	RotMat3;
typedef Matrix<float, 3, 3>		RotMat3f;
typedef Matrix<long long, 3, 3>	RotMat3l;

// Mat4
typedef Matrix<double, 4, 4>	Mat4;
typedef Matrix<float, 4, 4>		Mat4f;
typedef Matrix<long long, 4, 4>	Mat4l;





/*
	===== Operators =====
*/

template<typename T, size_t Size>
T det(const Matrix<T, Size, Size>& matrix) {
	T total = 0;

	Matrix<T, Size, Size - 1> allButFirstRow = matrix.getSubMatrix<Size, Size-1>(1,0);

	for (size_t col = 0; col < Size; col++) {
		T detOfMinor = det(allButFirstRow.withoutCol(col));
		
		T value = detOfMinor * matrix[0][col];

		total += (col % 2 == 0)? value : -value;
	}
	return total;
}
template<typename T>
T det(const Matrix<T, 0, 0> & matrix) {
	return 1; // for shits n giggles
}
template<typename T>
T det(const Matrix<T, 1, 1>& matrix) {
	return matrix[0][0];
}
template<typename T>
T det(const Matrix<T, 2, 2> & matrix) {
	return matrix[0][0] * matrix[1][1] - matrix[0][1] * matrix[1][0];
}
template<typename T, size_t Size>
T det(const SymmetricMatrix<T, Size>& mat) {
	return det(static_cast<Matrix<T, Size, Size>>(mat));
}
template<typename T, size_t Size>
T det(const DiagonalMatrix<T, Size>& mat) {
	T total = mat[0];

	for (size_t i = 1; i < Size; i++) {
		total *= mat[i];
	}
	return total;
}
template<typename T>
T det(const DiagonalMatrix<T, 0>& mat) {
	return 1;
}

template<typename T, size_t Height, size_t Width1, size_t Width2>
Matrix<T, Width1 + Width2, Height> joinHorizontal(const Matrix<T, Width1, Height>& mat1, const Matrix<T, Width2, Height>& mat2) {
	Matrix<T, Width1 + Width2, Height> result;
	for (size_t row = 0; row < Height; row++) {
		for (size_t col = 0; col < Width1; col++) {
			result[row][col] = mat1[row][col];
		}
		for (size_t col = 0; col < Width2; col++) {
			result[row][col + Width1] = mat2[row][col];
		}
	}
	return result;
}

template<typename T, size_t Width, size_t Height1, size_t Height2>
Matrix<T, Width, Height1 + Height2> joinVertical(const Matrix<T, Width, Height1>& mat1, const Matrix<T, Width, Height2>& mat2) {
	Matrix<T, Width, Height1 + Height2> result;
	for (size_t row = 0; row < Height1; row++) {
		for (size_t col = 0; col < Width; col++) {
			result[row][col] = mat1[row][col];
		}
	}
	for (size_t row = 0; row < Height2; row++) {
		for (size_t col = 0; col < Width; col++) {
			result[row + Height1][col] = mat2[row][col];
		}
	}
	return result;
}

/*
	===== Everything standard matrix =====
*/

template<typename T, size_t Width, size_t Height>
Matrix<T, Width, Height> operator+(const Matrix<T, Width, Height>& m1, const Matrix<T, Width, Height>& m2) {
	Matrix<T, Width, Height> result;

	for (size_t row = 0; row < Height; row++) {
		for (size_t col = 0; col < Width; col++) {
			result[row][col] = m1[row][col] + m2[row][col];
		}
	}
	return result;
}

template<typename T, size_t Width, size_t Height>
Matrix<T, Width, Height> operator-(const Matrix<T, Width, Height>& m1, const Matrix<T, Width, Height>& m2) {
	Matrix<T, Width, Height> result;

	for (size_t row = 0; row < Height; row++) {
		for (size_t col = 0; col < Width; col++) {
			result[row][col] = m1[row][col] - m2[row][col];
		}
	}
	return result;
}

template<typename T, size_t Width, size_t Height>
Matrix<T, Width, Height> operator-(const Matrix<T, Width, Height>& m) {
	Matrix<T, Width, Height> result;

	for (size_t row = 0; row < Height; row++) {
		for (size_t col = 0; col < Width; col++) {
			result[row][col] = -m[row][col];
		}
	}
	return result;
}

template<typename T, size_t Width, size_t Height>
Vector<T, Height> operator*(const Matrix<T, Width, Height>& m, const Vector<T, Width>& v) {
	Vector<T, Height> result;

	for (size_t row = 0; row < Height; row++) {
		T sum = m[row][0] * v[0];
		for (size_t col = 1; col < Width; col++) {
			sum += m[row][col] * v[col];
		}
		result[row] = sum;
	}
	return result;
}

template<typename T>
Matrix<T, 3, 3> operator*(const Matrix<T, 3, 3>& m, const Matrix<T, 3, 3> & m2) {
	Matrix<T, 3, 3> result;
	result.data[0] = m.data[0] * m2.data[0] + m.data[3] * m2.data[1] + m.data[6] * m2.data[2];
	result.data[1] = m.data[1] * m2.data[0] + m.data[4] * m2.data[1] + m.data[7] * m2.data[2];
	result.data[2] = m.data[2] * m2.data[0] + m.data[5] * m2.data[1] + m.data[8] * m2.data[2];

	result.data[3] = m.data[0] * m2.data[3] + m.data[3] * m2.data[4] + m.data[6] * m2.data[5];
	result.data[4] = m.data[1] * m2.data[3] + m.data[4] * m2.data[4] + m.data[7] * m2.data[5];
	result.data[5] = m.data[2] * m2.data[3] + m.data[5] * m2.data[4] + m.data[8] * m2.data[5];
	
	result.data[6] = m.data[0] * m2.data[6] + m.data[3] * m2.data[7] + m.data[6] * m2.data[8];
	result.data[7] = m.data[1] * m2.data[6] + m.data[4] * m2.data[7] + m.data[7] * m2.data[8];
	result.data[8] = m.data[2] * m2.data[6] + m.data[5] * m2.data[7] + m.data[8] * m2.data[8];

	return result;
}

template<typename T>
Vector<T, 3> operator*(const Matrix<T, 3, 3>& m, const Vector<T, 3>& v) {
	T x = m.data[0] * v[0] + m.data[3] * v[1] + m.data[6] * v[2];
	T y = m.data[1] * v[0] + m.data[4] * v[1] + m.data[7] * v[2];
	T z = m.data[2] * v[0] + m.data[5] * v[1] + m.data[8] * v[2];

	return Vector<T, 3>(x, y, z);
}

template<typename T, size_t ResultWidth, size_t ResultHeight, size_t IntermediateSize>
Matrix<T, ResultWidth, ResultHeight> operator*(const Matrix<T, IntermediateSize, ResultHeight>& m1, const Matrix<T, ResultWidth, IntermediateSize>& m2) {
	Matrix<T, ResultWidth, ResultHeight> result;

	for (size_t col = 0; col < ResultWidth; col++) {
		for (size_t row = 0; row < ResultHeight; row++) {
			T sum = m1[row][0] * m2[0][col];
			for (size_t i = 1; i < IntermediateSize; i++) {
				sum += m1[row][i] * m2[i][col];
			}
			result[row][col] = sum;
		}
	}
	return result;
}

template<typename T, size_t Width, size_t Height>
Matrix<T, Width, Height> operator*(const Matrix<T, Width, Height>& m1, const T& factor) {
	Matrix<T, Width, Height> result;

	for (size_t row = 0; row < Height; row++) {
		for (size_t col = 0; col < Width; col++) {
			result[row][col] = m1[row][col] * factor;
		}
	}
	return result;
}

template<typename T, size_t Width, size_t Height>
Matrix<T, Width, Height> operator*(const T& factor, const Matrix<T, Width, Height>& m1) {
	Matrix<T, Width, Height> result;

	for (size_t row = 0; row < Height; row++) {
		for (size_t col = 0; col < Width; col++) {
			result[row][col] = factor * m1[row][col];
		}
	}
	return result;
}

template<typename T, size_t Width, size_t Height>
Matrix<T, Width, Height> operator/(const Matrix<T, Width, Height>& m1, const T& factor) {
	Matrix<T, Width, Height> result;

	for (size_t row = 0; row < Height; row++) {
		for (size_t col = 0; col < Width; col++) {
			result[row][col] = m1[row][col] / factor;
		}
	}
	return result;
}

template<typename T, size_t Width, size_t Height>
Matrix<T, Width, Height>& operator+=(Matrix<T, Width, Height>& m1, const Matrix<T, Width, Height>& m2) {
	for (size_t row = 0; row < Height; row++) {
		for (size_t col = 0; col < Width; col++) {
			m1[row][col] += m2[row][col];
		}
	}
	return m1;
}
template<typename T, size_t Width, size_t Height>
Matrix<T, Width, Height>& operator-=(Matrix<T, Width, Height>& m1, const Matrix<T, Width, Height>& m2) {
	for (size_t row = 0; row < Height; row++) {
		for (size_t col = 0; col < Width; col++) {
			m1[row][col] -= m2[row][col];
		}
	}
	return m1;
}
template<typename T, size_t Width, size_t Height>
Matrix<T, Width, Height>& operator*=(Matrix<T, Width, Height>& mat, const T& factor) {
	for (size_t row = 0; row < Height; row++) {
		for (size_t col = 0; col < Width; col++) {
			mat[row][col] *= factor;
		}
	}
	return mat;
}
template<typename T, size_t Width, size_t Height>
Matrix<T, Width, Height>& operator/=(Matrix<T, Width, Height>& mat, const T& factor) {
	for (size_t row = 0; row < Height; row++) {
		for (size_t col = 0; col < Width; col++) {
			mat[row][col] /= factor;
		}
	}
	return mat;
}

template<typename T, size_t Size>
Matrix<T, Size, Size> operator~(const Matrix<T, Size, Size>& matrix) {
	Matrix<T, Size, Size> result;

	T d = det(matrix);

	for (size_t row = 0; row < Size; row++) {
		for (size_t col = 0; col < Size; col++) {
			Matrix<T, Size - 1, Size - 1> tmp = matrix.withoutRowCol(row, col);
			T coFactor = det(tmp);

			T value = coFactor / d;

			// transpose the coFactors here, therefore indexing [col][row]
			result[col][row] = ((row + col) % 2 == 0) ? value : -value;
		}
	}
	return result;
}


/*
	===== Everything symmetric matrix ===== 
*/


template<typename T, size_t Size>
SymmetricMatrix<T, Size> operator+(const SymmetricMatrix<T, Size>& m1, const SymmetricMatrix<T, Size>& m2) {
	SymmetricMatrix<T, Size> result;

	for (size_t row = 0; row < Size; row++) {
		for (size_t col = 0; col <= row; col++) {
			result[row][col] = m1[row][col] + m2[row][col];
		}
	}
	return result;
}

template<typename T, size_t Size>
SymmetricMatrix<T, Size> operator-(const SymmetricMatrix<T, Size>& m1, const SymmetricMatrix<T, Size>& m2) {
	SymmetricMatrix<T, Size> result;

	for (size_t row = 0; row < Size; row++) {
		for (size_t col = 0; col <= row; col++) {
			result[row][col] = m1[row][col] - m2[row][col];
		}
	}
	return result;
}

template<typename T, size_t Size>
SymmetricMatrix<T, Size> operator-(const SymmetricMatrix<T, Size>& m) {
	SymmetricMatrix<T, Size> result;

	for (size_t row = 0; row < Size; row++) {
		for (size_t col = 0; col <= row; col++) {
			result[row][col] = -m[row][col];
		}
	}
	return result;
}

template<typename T, size_t Size>
Vector<T, Size> operator*(const SymmetricMatrix<T, Size>& m, const Vector<T, Size>& v) {
	Vector<T, Size> result;

	for (size_t row = 0; row < Size; row++) {
		T sum = m[row][0] * v[0];
		for (size_t col = 1; col < Size; col++) {
			sum += m[row][col] * v[col];
		}
		result[row] = sum;
	}
	return result;
}

template<typename T, size_t Size>
SymmetricMatrix<T, Size> operator*(const SymmetricMatrix<T, Size>& m1, const SymmetricMatrix<T, Size>& m2) {
	SymmetricMatrix<T, Size> result;

	for (size_t col = 0; col < Size; col++) {
		for (size_t row = 0; row <= col; row++) {
			T sum = m1[row][0] * m2[0][col];
			for (size_t i = 1; i < Size; i++) {
				sum += m1[row][i] * m2[i][col];
			}
			result[row][col] = sum;
		}
	}
	return result;
}

template<typename T, size_t Size>
SymmetricMatrix<T, Size> operator*(const SymmetricMatrix<T, Size>& m1, const T& factor) {
	SymmetricMatrix<T, Size> result;

	for (size_t row = 0; row < Size; row++) {
		for (size_t col = 0; col <= row; col++) {
			result[row][col] = m1[row][col] * factor;
		}
	}
	return result;
}

template<typename T, size_t Size>
SymmetricMatrix<T, Size> operator*(const T& factor, const SymmetricMatrix<T, Size>& m1) {
	SymmetricMatrix<T, Size> result;

	for (size_t row = 0; row < Size; row++) {
		for (size_t col = 0; col <= row; col++) {
			result[row][col] = factor * m1[row][col];
		}
	}
	return result;
}

template<typename T, size_t Size>
SymmetricMatrix<T, Size> operator/(const SymmetricMatrix<T, Size>& m1, const T& factor) {
	SymmetricMatrix<T, Size> result;

	for (size_t row = 0; row < Size; row++) {
		for (size_t col = 0; col <= row; col++) {
			result[row][col] = m1[row][col] / factor;
		}
	}
	return result;
}

template<typename T, size_t Size>
SymmetricMatrix<T, Size>& operator+=(SymmetricMatrix<T, Size>& m1, const SymmetricMatrix<T, Size>& m2) {
	for (size_t row = 0; row < Size; row++) {
		for (size_t col = 0; col <= row; col++) {
			m1[row][col] += m2[row][col];
		}
	}
	return m1;
}
template<typename T, size_t Size>
SymmetricMatrix<T, Size>& operator-=(SymmetricMatrix<T, Size>& m1, const SymmetricMatrix<T, Size>& m2) {
	for (size_t row = 0; row < Size; row++) {
		for (size_t col = 0; col <= row; col++) {
			m1[row][col] -= m2[row][col];
		}
	}
	return m1;
}
template<typename T, size_t Size>
SymmetricMatrix<T, Size>& operator*=(SymmetricMatrix<T, Size>& mat, const T& factor) {
	for (size_t row = 0; row < Size; row++) {
		for (size_t col = 0; col <= row; col++) {
			mat[row][col] *= factor;
		}
	}
	return mat;
}
template<typename T, size_t Size>
SymmetricMatrix<T, Size>& operator/=(SymmetricMatrix<T, Size>& mat, const T& factor) {
	for (size_t row = 0; row < Size; row++) {
		for (size_t col = 0; col <= row; col++) {
			mat[row][col] /= factor;
		}
	}
	return mat;
}

template<typename T, size_t Size>
SymmetricMatrix<T, Size> operator~(const SymmetricMatrix<T, Size>& matrix) {
	SymmetricMatrix<T, Size> result;

	T d = det(matrix);

	for (size_t row = 0; row < Size; row++) {
		for (size_t col = 0; col <= row; col++) {
			Matrix<T, Size - 1, Size - 1> tmp = static_cast<Matrix<T, Size, Size>>(matrix).withoutRowCol(row, col);
			T coFactor = det(tmp);

			T value = coFactor / d;

			// transpose the coFactors here, therefore indexing [col][row]
			result[col][row] = ((row + col) % 2 == 0) ? value : -value;
		}
	}
	return result;
}

/*
	===== Everything Diagonal Matrix =====
*/

template<typename T, size_t Size>
DiagonalMatrix<T, Size> operator+(const DiagonalMatrix<T, Size>& m1, const DiagonalMatrix<T, Size>& m2) {
	DiagonalMatrix<T, Size> result;

	for (size_t i = 0; i < Size; i++) {
		result[i] = m1[i] + m2[i];
	}
	return result;
}

template<typename T, size_t Size>
DiagonalMatrix<T, Size> operator-(const DiagonalMatrix<T, Size>& m1, const DiagonalMatrix<T, Size>& m2) {
	DiagonalMatrix<T, Size> result;

	for (size_t i = 0; i < Size; i++) {
		result[i] = m1[i] - m2[i];
	}
	return result;
}

template<typename T, size_t Size>
DiagonalMatrix<T, Size> operator-(const DiagonalMatrix<T, Size>& m) {
	DiagonalMatrix<T, Size> result;

	for (size_t i = 0; i < Size; i++) {
		result[i] = -m[i];
	}
	return result;
}

template<typename T, size_t Size>
Vector<T, Size> operator*(const DiagonalMatrix<T, Size>& m, const Vector<T, Size>& v) {
	Vector<T, Size> result;

	for (size_t i = 0; i < Size; i++) {
		result[i] = m[i] * v[i];
	}
	return result;
}

template<typename T, size_t Size>
DiagonalMatrix<T, Size> operator*(const DiagonalMatrix<T, Size>& m1, const DiagonalMatrix<T, Size>& m2) {
	DiagonalMatrix<T, Size> result;

	for (size_t i = 0; i < Size; i++) {
		result[i] = m1[i] * m2[i];
	}
	return result;
}

template<typename T, size_t Size>
DiagonalMatrix<T, Size> operator*(const DiagonalMatrix<T, Size>& m1, const T& factor) {
	DiagonalMatrix<T, Size> result;

	for (size_t i = 0; i < Size; i++) {
			result[i] = m1[i] * factor;
	}
	return result;
}

template<typename T, size_t Size>
DiagonalMatrix<T, Size> operator*(const T& factor, const DiagonalMatrix<T, Size>& m1) {
	DiagonalMatrix<T, Size> result;

	for (size_t i = 0; i < Size; i++) {
		result[i] = factor * m1[i];
	}
	return result;
}

template<typename T, size_t Size>
DiagonalMatrix<T, Size> operator/(const DiagonalMatrix<T, Size>& m1, const T& factor) {
	DiagonalMatrix<T, Size> result;

	for (size_t i = 0; i < Size; i++) {
		result[i] = m1[i] / factor;
	}
	return result;
}

template<typename T, size_t Size>
DiagonalMatrix<T, Size>& operator+=(DiagonalMatrix<T, Size>& m1, const DiagonalMatrix<T, Size>& m2) {
	for (size_t i = 0; i < Size; i++) {
		m1[i] += m2[i];
	}
	return m1;
}
template<typename T, size_t Size>
DiagonalMatrix<T, Size>& operator-=(DiagonalMatrix<T, Size>& m1, const DiagonalMatrix<T, Size>& m2) {
	for (size_t i = 0; i < Size; i++) {
		m1[i] -= m2[i];
	}
	return m1;
}
template<typename T, size_t Size>
DiagonalMatrix<T, Size>& operator*=(DiagonalMatrix<T, Size>& mat, const T& factor) {
	for (size_t i = 0; i < Size; i++) {
		mat[i] *= factor;
	}
	return mat;
}
template<typename T, size_t Size>
DiagonalMatrix<T, Size>& operator/=(DiagonalMatrix<T, Size>& mat, const T& factor) {
	for (size_t i = 0; i < Size; i++) {
		mat[i] /= factor;
	}
	return mat;
}

template<typename T, size_t Size>
DiagonalMatrix<T, Size> operator~(const DiagonalMatrix<T, Size>& matrix) {
	DiagonalMatrix<T, Size> result;

	for (size_t i = 0; i < Size; i++) {
		result[i] = 1 / matrix[i];
	}
	return result;
}

/*
	===== Compatibility between the matrix types =====
*/

template<typename T, size_t Size>
SymmetricMatrix<T, Size> operator*(const SymmetricMatrix<T, Size>& m1, const DiagonalMatrix<T, Size>& m2) {
	return m1 * static_cast<SymmetricMatrix<T, Size>>(m2);
}
template<typename T, size_t Size>
SymmetricMatrix<T, Size> operator*(const DiagonalMatrix<T, Size>& m1, const SymmetricMatrix<T, Size>& m2) {
	return static_cast<SymmetricMatrix<T, Size>>(m1) * m2;
}

template<typename T, size_t Size, size_t Width>
Matrix<T, Width, Size> operator*(const SymmetricMatrix<T, Size>& m1, const Matrix<T, Width, Size>& m2) {
	return static_cast<Matrix<T, Size, Size>>(m1)* m2;
}
template<typename T, size_t Size, size_t Height>
Matrix<T, Size, Height> operator*(const Matrix<T, Size, Height>& m1, const SymmetricMatrix<T, Size>& m2) {
	return m1 * static_cast<Matrix<T, Size, Size>>(m2);
}

template<typename T, size_t Size, size_t Width>
Matrix<T, Width, Size> operator*(const DiagonalMatrix<T, Size>& m1, const Matrix<T, Width, Size>& m2) {
	return static_cast<Matrix<T, Size, Size>>(m1)* m2;
}
template<typename T, size_t Size, size_t Height>
Matrix<T, Size, Height> operator*(const Matrix<T, Size, Height>& m1, const DiagonalMatrix<T, Size>& m2) {
	return m1 * static_cast<Matrix<T, Size, Size>>(m2);
}


/*
	===== Other functions =====
*/

template<typename T, size_t Width, size_t Height>
Matrix<T, Width, Height> outer(const Vector<T, Height>& v1, const Vector<T, Width>& v2) {
	Matrix<T, Width, Height> result;

	for (size_t row = 0; row < Height; row++) {
		for (size_t col = 0; col < Width; col++) {
			result[row][col] = v1[row] * v2[col];
		}
	}

	return result;
}

template<typename T, size_t Size>
SymmetricMatrix<T, Size> selfOuter(const Vector<T, Size>& v) {
	SymmetricMatrix<T, Size> result;

	for (size_t row = 0; row < Size; row++) {
		for (size_t col = 0; col <= row; col++) {
			result[row][col] = v[row] * v[col];
		}
	}
	return result;
}<|MERGE_RESOLUTION|>--- conflicted
+++ resolved
@@ -377,15 +377,9 @@
 		return mat;
 	}
 
-<<<<<<< HEAD
 	/*Vector<T, Width> getRow(size_t row) const {
 		assert(row >= 0 && row < Height);
 		Vector<T, Width> result;
-=======
-	Vector<T, Size> getRow(size_t row) const {
-		assert(row >= 0 && row < Size);
-		Vector<T, Size> result;
->>>>>>> a6890592
 
 		for(size_t i = 0; i < Size; i++) {
 			result[i] = (*this)[row][i];
@@ -403,13 +397,8 @@
 		return result;
 	}*/
 
-<<<<<<< HEAD
 	/*void setRow(size_t row, const Vector<T, Width> & data) {
 		assert(row >= 0 && row < Height);
-=======
-	void setRowCol(size_t rowCol, const Vector<T, Size> & data) {
-		assert(rowCol >= 0 && rowCol < Size);
->>>>>>> a6890592
 
 		for(size_t i = 0; i < Size; i++) {
 			(*this)[rowCol][i] = data[i];
