--- conflicted
+++ resolved
@@ -4,17 +4,9 @@
 
 #include <string>
 
-<<<<<<< HEAD
-class Application::Screen;
-
-class Layer {
-protected:
-	Screen* screen = nullptr;
-=======
 class Layer {
 protected:
 	void* ptr = nullptr;
->>>>>>> 917c10a8
 
 public:
 
