#include "benchmark.h"
#include "../engine/ecs/registry.h"
#include "../util/log.h"

namespace P3D::Engine {
class ECSGetFromRegistryBenchmark : public Benchmark {
public:
	ECSGetFromRegistryBenchmark() : Benchmark("ecsGetFromRegistryBenchmark") {}

	Registry64 registry;
	std::vector<int> v{1, 2, 3, 4, 5, 6};
	int errors = 0;
<<<<<<< HEAD
	
	struct A : public RC {
		int i; 
		
=======

	struct A : public RefCountable {
		int i;

>>>>>>> a43aec82
		A(int i) : i(i) {}
	};

	void init() override {
		int amount = 1000000;
		for(int i = 0; i < amount; i++) {
			auto id = registry.create();
			registry.add<A>(id, i);
		}
	}

	void run() override {
		int i = 0;
		auto view = registry.view<A>();
		for(auto entity : view) {
			auto& comp = *registry.get<A>(entity);
			if(comp.i != i)
				errors++;
			i++;
		}
	}

	void printResults(double timeTaken) override {
		Log::error("Amount of errors: %d\n", errors);
	}

} ecsGetFromRegistryBenchmark;

class ECSGetFromViewConjunctionBenchmark : public Benchmark {
public:
	ECSGetFromViewConjunctionBenchmark() : Benchmark("ecsGetFromViewConjunctionBenchmark") {}

	Registry64 registry;
	int errors = 0;

	struct A : public RC { int i; A(int i) : i(i) {} };

	void init() override {
		int amount = 1000000;
		for(int i = 0; i < amount; i++) {
			auto id = registry.create();
			registry.add<A>(id, i);
		}
	}

	void run() override {
		int i = 0;
		auto view = registry.view<Registry64::conjunction<A>>();
		for(auto entity : view) {
			auto comp = view.get<A>(entity);
			if(comp->i != i)
				errors++;
			i++;
		}
	}

	void printResults(double timeTaken) override {
		Log::error("Amount of errors: %d\n", errors);
	}

} ecsGetFromViewConjunctionBenchmark;

/*class ECSGetFromViewDisjunctionBenchmark : public Benchmark {
public:
	ECSGetFromViewDisjunctionBenchmark() : Benchmark("ecsGetFromViewDisjunctionBenchmark") {}

	Registry64 registry;
	int errors = 0;

	struct A : public RefCountable { int i; A(int i) : i(i) {} };

	void init() override {
		int amount = 1000000;
		for (int i = 0; i < amount; i++) {
			auto id = registry.create();
			registry.add<A>(id, i);
		}
	}

	void run() override {
		int i = 0;
		auto view = registry.view(Registry64::disjunction<A>());
		for (auto entity : view) {
			auto comp = view.get<A>(entity);
			if (comp->i != i)
				errors++;
			i++;
		}
	}

	void printResults(double timeTaken) override {
		Log::error("Amount of errors: %d\n", errors);
	}

} ecsGetFromViewDisjunctionBenchmark;*/
};<|MERGE_RESOLUTION|>--- conflicted
+++ resolved
@@ -10,17 +10,10 @@
 	Registry64 registry;
 	std::vector<int> v{1, 2, 3, 4, 5, 6};
 	int errors = 0;
-<<<<<<< HEAD
 	
 	struct A : public RC {
 		int i; 
 		
-=======
-
-	struct A : public RefCountable {
-		int i;
-
->>>>>>> a43aec82
 		A(int i) : i(i) {}
 	};
 
