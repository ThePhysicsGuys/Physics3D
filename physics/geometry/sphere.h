--- conflicted
+++ resolved
@@ -13,32 +13,16 @@
 	Sphere(double radius) : radius(radius) {}
 
 	virtual Vec3f furthestInDirection(const Vec3f& direction) const;
-<<<<<<< HEAD
-
-	bool containsPoint(const Vec3f& point) const;
-	float getIntersectionDistance(const Vec3f& origin, const Vec3f& direction) const;
-=======
-	
 	bool containsPoint(Vec3 point) const;
 	double getIntersectionDistance(Vec3 origin, Vec3 direction) const;
->>>>>>> b1b97247
 	double getVolume() const;
 
 	BoundingBox getBounds() const;
 	BoundingBox getBounds(const Mat3& referenceFrame) const;
 	Vec3 getCenterOfMass() const;
-<<<<<<< HEAD
-	SymmetricMat3 getInertia() const;
-	double getMaxRadius() const;
-	double getMaxRadiusSq() const;
-
-	Vec3f furthestInDirection(const Vec3f& direction) const;
-
-=======
 	DiagonalMat3 getInertia() const;
 	double getMaxRadius() const;
 	double getMaxRadiusSq() const;
 
->>>>>>> b1b97247
 	Polyhedron asPolyhedron() const;
 };