#include "sphere.h"

#include "../math/linalg/vec.h"
#include "../math/linalg/mat.h"
#include "../math/linalg/trigonometry.h"
#include "polyhedron.h"
#include "../misc/shapeLibrary.h"

#define _USE_MATH_DEFINES
#include <math.h>

#include "polyhedron.h"

Vec3f Sphere::furthestInDirection(const Vec3f& direction) const {
	return direction * (this->radius / length(direction));
}

<<<<<<< HEAD
bool Sphere::containsPoint(const Vec3f& point) const {

}
float Sphere::getIntersectionDistance(const Vec3f& origin, const Vec3f& direction) const {
	
}
double Sphere::getVolume() const {
	
}

BoundingBox Sphere::getBounds() const{}
BoundingBox Sphere::getBounds(const Mat3& referenceFrame) const{}
Vec3 Sphere::getCenterOfMass() const{}
SymmetricMat3 Sphere::getInertia() const{}
double Sphere::getMaxRadius() const{}
double Sphere::getMaxRadiusSq() const{}

Vec3f Sphere::furthestInDirection(const Vec3f& direction) const {

}

Polyhedron Sphere::asPolyhedron() const {

=======
bool Sphere::containsPoint(Vec3 point) const {
	return lengthSquared(point) < radius * radius;
}
double Sphere::getIntersectionDistance(Vec3 origin, Vec3 direction) const {
	// solve lengthSquared(origin + direction * t) == radius * radius;

	// ==> a * t^2 + 2*b*t + c = 0

	double a = lengthSquared(direction);
	double b = direction * origin;
	double c = lengthSquared(origin) - radius * radius;

	double d = sqrt(b*b - a * c);

	return (-b - d) / a;
}
double Sphere::getVolume() const {
	return M_PI * pow(radius, 3) * 4 / 3;
}

BoundingBox Sphere::getBounds() const {
	return BoundingBox(-radius, -radius, -radius, radius, radius, radius);
}
BoundingBox Sphere::getBounds(const Mat3& referenceFrame) const {
	return BoundingBox(-radius, -radius, -radius, radius, radius, radius);
}
Vec3 Sphere::getCenterOfMass() const {
	return Vec3(0, 0, 0);
}
DiagonalMat3 Sphere::getInertia() const {
	double I = M_PI * pow(radius, 5) * 8/15;
	return DiagonalMat3{I, I, I};
}
double Sphere::getMaxRadius() const {
	return radius;
}
double Sphere::getMaxRadiusSq() const {
	return radius * radius;
}

Polyhedron Sphere::asPolyhedron() const {
	return Library::createSphere(radius, 4);
>>>>>>> b1b97247
}<|MERGE_RESOLUTION|>--- conflicted
+++ resolved
@@ -15,31 +15,6 @@
 	return direction * (this->radius / length(direction));
 }
 
-<<<<<<< HEAD
-bool Sphere::containsPoint(const Vec3f& point) const {
-
-}
-float Sphere::getIntersectionDistance(const Vec3f& origin, const Vec3f& direction) const {
-	
-}
-double Sphere::getVolume() const {
-	
-}
-
-BoundingBox Sphere::getBounds() const{}
-BoundingBox Sphere::getBounds(const Mat3& referenceFrame) const{}
-Vec3 Sphere::getCenterOfMass() const{}
-SymmetricMat3 Sphere::getInertia() const{}
-double Sphere::getMaxRadius() const{}
-double Sphere::getMaxRadiusSq() const{}
-
-Vec3f Sphere::furthestInDirection(const Vec3f& direction) const {
-
-}
-
-Polyhedron Sphere::asPolyhedron() const {
-
-=======
 bool Sphere::containsPoint(Vec3 point) const {
 	return lengthSquared(point) < radius * radius;
 }
@@ -82,5 +57,4 @@
 
 Polyhedron Sphere::asPolyhedron() const {
 	return Library::createSphere(radius, 4);
->>>>>>> b1b97247
 }