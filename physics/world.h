#pragma once

#include <vector>

#include "part.h"
#include "physical.h"
#include "constraintGroup.h"
#include "datastructures/iterators.h"
#include "datastructures/iteratorEnd.h"
#include "layer.h"
<<<<<<< HEAD

#include "springLink.h"
#include <memory>


struct Colission {
	Part* p1;
	Part* p2;
	Position intersection;
	Vec3 exitVector;
};
=======
#include "softLink.h"
#include "colissionBuffer.h"
>>>>>>> ccc6ef3f

class ExternalForce;
class WorldLayer;

template<bool IsConst>
class WorldLayerIter {
protected:
	const_if<ColissionLayer, IsConst>* curLayer;
	const_if<ColissionLayer, IsConst>* finalLayer;
	const_if<WorldLayer, IsConst>* curWorldLayer;

public:
	// this ctor creates an iter which is immediately at it's end
	WorldLayerIter() : curLayer(nullptr), finalLayer(nullptr), curWorldLayer(nullptr) {}

	WorldLayerIter(const_if<ColissionLayer, IsConst>* firstLayer, const_if<ColissionLayer, IsConst>* finalLayer) :
		curLayer(firstLayer),
		finalLayer(finalLayer),
		curWorldLayer(curLayer->subLayers) {}

	bool operator!=(IteratorEnd) const {
		return curLayer != finalLayer;
	}
	bool operator==(IteratorEnd) const {
		return curLayer == finalLayer;
	}

	WorldLayerIter& operator++() {
		++curWorldLayer;
		if(curWorldLayer == curLayer->subLayers + ColissionLayer::NUMBER_OF_SUBLAYERS) {
			++curLayer;
			if(curLayer == finalLayer) return *this;
			curWorldLayer = curLayer->subLayers;
		}
		return *this;
	}

	const_if<WorldLayer, IsConst>* operator*() const {
		return curWorldLayer;
	}
};

template<bool IsConst>
class WorldIteratorTemplate {
protected:
	WorldLayerIter<IsConst> worldLayerIter;
	decltype((*worldLayerIter)->tree.begin()) curIter;
	
	inline void checkMoveToNextLayer() {
		while(!(curIter != IteratorEnd())) {
			++worldLayerIter;
			if(worldLayerIter == IteratorEnd()) return;
			curIter = (*worldLayerIter)->tree.begin();
		}
	}

public:
	WorldIteratorTemplate() = default;

	WorldIteratorTemplate(const_if<ColissionLayer, IsConst>* firstLayer, const_if<ColissionLayer, IsConst>* finalLayer) :
		worldLayerIter(firstLayer, finalLayer),
		curIter((*worldLayerIter)->tree.begin()) {

		assert(firstLayer != finalLayer);

		checkMoveToNextLayer();
	}

	WorldIteratorTemplate& operator++() {
		++curIter;
		checkMoveToNextLayer();
		return *this;
	}

	bool operator!=(IteratorEnd) const {
		return this->worldLayerIter != IteratorEnd();
	}

	const_if<Part, IsConst>& operator*() const {
		return *curIter;
	}
};

template<bool IsConst, typename Filter>
class FilteredWorldIteratorTemplate {
protected:
	WorldLayerIter<IsConst> worldLayerIter;
	Filter filter;
	decltype((*worldLayerIter)->tree.iterFiltered(filter).begin()) curIter;

	inline void checkMoveToNextLayer() {
		while(!(curIter != IteratorEnd())) {
			++worldLayerIter;
			if(worldLayerIter == IteratorEnd()) return;
			curIter = (*worldLayerIter)->tree.iterFiltered(this->filter).begin();
		}
	}

public:
	FilteredWorldIteratorTemplate() = default;

	FilteredWorldIteratorTemplate(const_if<ColissionLayer, IsConst>* firstLayer, const_if<ColissionLayer, IsConst>* finalLayer, const Filter& filter) :
		worldLayerIter(firstLayer, finalLayer),
		filter(filter),
		curIter((*worldLayerIter)->tree.iterFiltered(this->filter).begin()) {

		assert(firstLayer != finalLayer);

		checkMoveToNextLayer();
	}

	FilteredWorldIteratorTemplate& operator++() {
		++curIter;
		checkMoveToNextLayer();
		return *this;
	}

	bool operator!=(IteratorEnd) const {
		return this->worldLayerIter != IteratorEnd();
	}

	const_if<Part, IsConst>& operator*() const {
		return *curIter;
	}
};

typedef WorldIteratorTemplate<false> WorldIterator;
typedef WorldIteratorTemplate<true> ConstWorldIterator;

template<typename Filter>
using FilteredWorldIterator = FilteredWorldIteratorTemplate<false, Filter>;
template<typename Filter>
using FilteredConstWorldIterator = FilteredWorldIteratorTemplate<true, Filter>;

class WorldPrototype {
private:
	friend class Physical;
	friend class MotorizedPhysical;
	friend class ConnectedPhysical;
	friend class Part;
	friend class WorldLayer;
<<<<<<< HEAD

	std::vector<Colission> currentObjectColissions;
	std::vector<Colission> currentTerrainColissions;

	std::vector<SoftLink*> springLinks;

	

	
=======
	friend class ColissionLayer;
>>>>>>> ccc6ef3f

	/*
		This method is called by World or Physical when new MotorizedPhysicals are created which need to be added to the list
	*/
	void notifyNewPhysicalCreated(MotorizedPhysical* newPhysical);

	/*
		Splits newlySplitPhysical from mainPhysical in the world tree, also adds the new physical to the list of physicals
	*/
	void notifyPhysicalHasBeenSplit(const MotorizedPhysical* mainPhysical, MotorizedPhysical* newlySplitPhysical);

	/*
		Merges the trees for two physicals. 
		firstPhysical must be part of this world, 
		secondPhysical may or may not be in the world, but is not allowed to be in a different world
	*/
	void notifyPhysicalsMerged(const MotorizedPhysical* firstPhysical, MotorizedPhysical* secondPhysical);
	/*
		Adds a new part that wasn't previously in the tree to the group of the given physical
	*/
	void notifyNewPartAddedToPhysical(const MotorizedPhysical* physical, Part* newPart);

	/*
		Called when a MainPhysical has become obsolete
		This usually happens right before the physical is deleted
	*/
	void notifyMainPhysicalObsolete(MotorizedPhysical* part);

protected:
	// World tick steps
	virtual void applyExternalForces();
	virtual void findColissions();
	virtual void handleColissions();
	virtual void handleConstraints();
	virtual void update();


	// event handlers
	virtual void onPartAdded(Part* newPart);
	virtual void onPartRemoved(Part* removedPart); 

	// called when the part has already been removed from the world
	virtual void deletePart(Part* partToDelete) const;

public:
	std::vector<ExternalForce*> externalForces;
	std::vector<MotorizedPhysical*> physicals;
	std::vector<ConstraintGroup> constraints;

	std::vector<ColissionLayer> layers;

	void addLink(SoftLink* link);

	
	ColissionBuffer curColissions;

	/*
		These lists signify which layers collide
	*/
	std::vector<std::pair<int, int>> colissionMask;
	
	size_t age = 0;
	size_t objectCount = 0;
	double deltaT;


	WorldPrototype(double deltaT);
	~WorldPrototype();

	WorldPrototype(const WorldPrototype&) = delete;
	WorldPrototype& operator=(const WorldPrototype&) = delete;
	WorldPrototype(WorldPrototype&&) = delete;
	WorldPrototype& operator=(WorldPrototype&&) = delete;




	virtual void tick();

	void addPart(Part* part, int layerIndex = 0);
	void addTerrainPart(Part* part, int layerIndex = 0);
	void removePart(Part* part);

	bool doLayersCollide(int layer1, int layer2) const;
	void setLayersCollide(int layer1, int layer2, bool collide);

	int createLayer(bool collidesInternally, bool collidesWithOthers);
	void deleteLayer(int layerIndex, int layerToMoveTo);


	void addPhysicalWithExistingLayers(MotorizedPhysical* motorPhys);

	void optimizeLayers();

	// removes everything from this world, parts, physicals, forces, constraints
	void clear();

	inline size_t getPartCount() const {
		return objectCount;
	}

	size_t getLayerCount() const;

	virtual double getTotalKineticEnergy() const;
	virtual double getTotalPotentialEnergy() const;
	virtual double getPotentialEnergyOfPhysical(const MotorizedPhysical& p) const;
	virtual double getTotalEnergy() const;

	void addExternalForce(ExternalForce* force);
	void removeExternalForce(ExternalForce* force);


	virtual bool isValid() const;

	IteratorFactory<std::vector<MotorizedPhysical*>::iterator> iterPhysicals() { return IteratorFactory<std::vector<MotorizedPhysical*>::iterator>(physicals.begin(), physicals.end()); }
	IteratorFactory<std::vector<MotorizedPhysical*>::const_iterator> iterPhysicals() const { return IteratorFactory<std::vector<MotorizedPhysical*>::const_iterator>(physicals.begin(), physicals.end()); }

	template<typename Filter>
	IteratorFactoryWithEnd<FilteredWorldIterator<Filter>> iterPartsFiltered(const Filter& filter) {
		if(layers.size() > 0) {
			ColissionLayer* fst = &layers[0];
			return IteratorFactoryWithEnd<FilteredWorldIterator<Filter>>(FilteredWorldIterator<Filter>(fst, fst + layers.size(), filter));
		} else {
			return IteratorFactoryWithEnd<FilteredWorldIterator<Filter>>(FilteredWorldIterator<Filter>());
		}
	}

	template<typename Filter>
	IteratorFactoryWithEnd<FilteredConstWorldIterator<Filter>> iterPartsFiltered(const Filter& filter) const {
		if(layers.size() > 0) {
			const ColissionLayer* fst = &layers[0];
			return IteratorFactoryWithEnd<FilteredConstWorldIterator<Filter>>(FilteredConstWorldIterator<Filter>(fst, fst + layers.size(), filter));
		} else {
			return IteratorFactoryWithEnd<FilteredConstWorldIterator<Filter>>(FilteredConstWorldIterator<Filter>());
		}
	}

	inline IteratorFactoryWithEnd<WorldIterator> iterParts() {
		if(layers.size() > 0) {
			ColissionLayer* fst = &layers[0];
			return IteratorFactoryWithEnd<WorldIterator>(WorldIterator(fst, fst + layers.size()));
		} else {
			return IteratorFactoryWithEnd<WorldIterator>(WorldIterator());
		}
	}
	inline IteratorFactoryWithEnd<ConstWorldIterator> iterParts() const {
		if(layers.size() > 0) {
			const ColissionLayer* fst = &layers[0];
			return IteratorFactoryWithEnd<ConstWorldIterator>(ConstWorldIterator(fst, fst + layers.size()));
		} else {
			return IteratorFactoryWithEnd<ConstWorldIterator>(ConstWorldIterator());
		}
	}
};

class ExternalForce {
public:
	virtual void apply(WorldPrototype* world) = 0;
	virtual double getPotentialEnergyForObject(const WorldPrototype* world, const Part&) const = 0;
	virtual double getPotentialEnergyForObject(const WorldPrototype* world, const MotorizedPhysical& phys) const {
		double total = 0.0;
		for (const Part& p : phys.rigidBody) {
			total += this->getPotentialEnergyForObject(world, p);
		}
		return total;
	}
	virtual double getTotalPotentialEnergyForThisForce(const WorldPrototype* world) const {
		double total = 0.0;
		for (MotorizedPhysical* p : world->iterPhysicals()) {
			total += this->getPotentialEnergyForObject(world, *p);
		}
		return total;
	}
};

template<typename T = Part>
class World : public WorldPrototype {
public:
	World(double deltaT) : WorldPrototype(deltaT) {}

	template<typename Filter>
	IteratorFactoryWithEnd<CastingIterator<FilteredWorldIterator<Filter>, T&>> iterPartsFiltered(const Filter& filter) {
		return IteratorFactoryWithEnd<CastingIterator<FilteredWorldIterator<Filter>, T&>>(
			CastingIterator<FilteredWorldIterator<Filter>, T&>(
				WorldPrototype::iterPartsFiltered(filter).begin()
			)
		);
	}

	template<typename Filter>
	IteratorFactoryWithEnd<CastingIterator<FilteredConstWorldIterator<Filter>, const T&>> iterPartsFiltered(const Filter& filter) const {
		return IteratorFactoryWithEnd<CastingIterator<FilteredConstWorldIterator<Filter>, const T&>>(
			CastingIterator<FilteredConstWorldIterator<Filter>, const T&>(
				WorldPrototype::iterPartsFiltered(filter).begin()
			)
		);
	}

	IteratorFactoryWithEnd<CastingIterator<WorldIterator, T&>> iterParts() {
		return IteratorFactoryWithEnd<CastingIterator<WorldIterator, T&>>(
			CastingIterator<WorldIterator, T&>(
				WorldPrototype::iterParts().begin()
			)
		);
	}

	IteratorFactoryWithEnd<CastingIterator<ConstWorldIterator, const T&>> iterParts() const {
		return IteratorFactoryWithEnd<CastingIterator<ConstWorldIterator, const T&>>(
			CastingIterator<ConstWorldIterator, const T&>(
				WorldPrototype::iterParts().begin()
			)
		);
	}

	virtual void onPartAdded(T* part) {}
	virtual void onPartRemoved(T* part) {}
	virtual void deletePart(T* part) const {
		delete part;
	}
	virtual void onPartAdded(Part* part) final override {
		this->onPartAdded(static_cast<T*>(part));
	}
	virtual void onPartRemoved(Part* part) final override {
		this->onPartRemoved(static_cast<T*>(part));
	}
	// called when the part has already been removed from the world
	virtual void deletePart(Part* partToDelete) const final override {
		this->deletePart(static_cast<T*>(partToDelete));
	}
};<|MERGE_RESOLUTION|>--- conflicted
+++ resolved
@@ -8,11 +8,11 @@
 #include "datastructures/iterators.h"
 #include "datastructures/iteratorEnd.h"
 #include "layer.h"
-<<<<<<< HEAD
+#include "softLink.h"
+#include "colissionBuffer.h"
 
 #include "springLink.h"
 #include <memory>
-
 
 struct Colission {
 	Part* p1;
@@ -20,10 +20,6 @@
 	Position intersection;
 	Vec3 exitVector;
 };
-=======
-#include "softLink.h"
-#include "colissionBuffer.h"
->>>>>>> ccc6ef3f
 
 class ExternalForce;
 class WorldLayer;
@@ -165,19 +161,8 @@
 	friend class ConnectedPhysical;
 	friend class Part;
 	friend class WorldLayer;
-<<<<<<< HEAD
-
-	std::vector<Colission> currentObjectColissions;
-	std::vector<Colission> currentTerrainColissions;
-
-	std::vector<SoftLink*> springLinks;
-
-	
-
-	
-=======
-	friend class ColissionLayer;
->>>>>>> ccc6ef3f
+  friend class ColissionLayer;
+
 
 	/*
 		This method is called by World or Physical when new MotorizedPhysicals are created which need to be added to the list
@@ -228,7 +213,11 @@
 	std::vector<ConstraintGroup> constraints;
 
 	std::vector<ColissionLayer> layers;
-
+  std::vector<Colission> currentObjectColissions;
+  std::vector<Colission> currentTerrainColissions;
+
+  std::vector<SoftLink*> springLinks;
+  
 	void addLink(SoftLink* link);
 
 	
