#shader vertex // vertex Shader
#version 330 core 

layout(location = 0) in vec3 position; 

void main() { 
	gl_Position = vec4(position, 1);
}

///////////////////////////////////////////////////////////////////////////

#shader geometry // geometry shader
#version 330

#define DEBUG 

layout(triangles) in;
#ifndef DEBUG
layout(triangle_strip, max_vertices = 3) out;
#else
layout(line_strip, max_vertices = 9) out;
#endif

<<<<<<< HEAD
uniform mat4 modelMatrix;
=======
uniform vec3 viewPosition;
>>>>>>> c184f97f
uniform mat4 viewMatrix;
uniform mat4 projectionMatrix;

out vec3 fcenter;
out vec3 fnormal;

vec3 center() {
	return vec3(gl_in[0].gl_Position + gl_in[1].gl_Position + gl_in[2].gl_Position) / 3;
}

vec3 normal() {
	vec3 a = vec3(gl_in[0].gl_Position) - vec3(gl_in[1].gl_Position);
	vec3 b = vec3(gl_in[2].gl_Position) - vec3(gl_in[1].gl_Position);
	vec3 norm = normalize(cross(a, b));
	return -norm;
}

void main() {
	fcenter = center();
	fnormal = normal();

<<<<<<< HEAD
	gl_Position = projectionMatrix * viewMatrix * transpose(modelMatrix) * gl_in[0].gl_Position;
	EmitVertex();

	gl_Position = projectionMatrix * viewMatrix * transpose(modelMatrix) * gl_in[1].gl_Position;
	EmitVertex();

	gl_Position = projectionMatrix * viewMatrix * transpose(modelMatrix) * gl_in[2].gl_Position;
	EmitVertex();
=======
#ifdef DEBUG
	float arrowLength = 0.05;
	float arrowWidth = 0.02;
	vec4 arrowTop = vec4(fcenter + 0.3 * fnormal, 1);
	vec3 norm = normalize(cross(arrowTop.xyz - viewPosition, fnormal));
	vec4 arrowLeft = arrowTop - vec4(arrowLength * fnormal - arrowWidth * norm, 0);
	vec4 arrowRight = arrowTop - vec4(arrowLength * fnormal + arrowWidth * norm, 0);
	vec4 arrowBase = arrowTop - arrowLength * vec4(fnormal, 0);

	gl_Position = projectionMatrix * viewMatrix * vec4(fcenter, 1); EmitVertex();
	gl_Position = projectionMatrix * viewMatrix * arrowBase; EmitVertex();
	gl_Position = projectionMatrix * viewMatrix * arrowLeft; EmitVertex();
	gl_Position = projectionMatrix * viewMatrix * arrowTop; EmitVertex();
	gl_Position = projectionMatrix * viewMatrix * arrowRight; EmitVertex();
	gl_Position = projectionMatrix * viewMatrix * arrowBase; EmitVertex();
	EndPrimitive();
#endif
>>>>>>> c184f97f

	gl_Position = projectionMatrix * viewMatrix * gl_in[0].gl_Position; EmitVertex();
	gl_Position = projectionMatrix * viewMatrix * gl_in[1].gl_Position; EmitVertex();
	gl_Position = projectionMatrix * viewMatrix * gl_in[2].gl_Position; EmitVertex();
	EndPrimitive();
}

///////////////////////////////////////////////////////////////////////////

#shader fragment // fragment shader
#version 330 core

layout(location = 0) out vec4 outColor;

uniform vec3 viewPos;
uniform vec3 color;

in vec3 fcenter;
in vec3 fnormal;

void main() {
	float ambientStrength = 0.4;
	float specularStrength = 1;
	vec3 lightPos = vec3(-2, 3, 4);

	vec3 ambient = ambientStrength * color;
	
	vec3 lightDir = normalize(lightPos - fcenter);
	float diff = max(dot(fnormal, lightDir), 0.0);
	vec3 diffuse = diff * color;
	
	vec3 viewDir = normalize(viewPos - fcenter);
	vec3 reflectDir = reflect(-lightDir, fnormal);
	float spec = pow(max(dot(viewDir, reflectDir), 0.0), 32);
	vec3 specular = specularStrength * spec * color;

	vec3 result = (ambient + diffuse + specular) * 1;
	outColor = vec4(result, 1.0);
}<|MERGE_RESOLUTION|>--- conflicted
+++ resolved
@@ -21,11 +21,8 @@
 layout(line_strip, max_vertices = 9) out;
 #endif
 
-<<<<<<< HEAD
 uniform mat4 modelMatrix;
-=======
 uniform vec3 viewPosition;
->>>>>>> c184f97f
 uniform mat4 viewMatrix;
 uniform mat4 projectionMatrix;
 
@@ -47,16 +44,8 @@
 	fcenter = center();
 	fnormal = normal();
 
-<<<<<<< HEAD
-	gl_Position = projectionMatrix * viewMatrix * transpose(modelMatrix) * gl_in[0].gl_Position;
-	EmitVertex();
+	mat4 transform = projectionMatrix * viewMatrix * transpose(modelMatrix);
 
-	gl_Position = projectionMatrix * viewMatrix * transpose(modelMatrix) * gl_in[1].gl_Position;
-	EmitVertex();
-
-	gl_Position = projectionMatrix * viewMatrix * transpose(modelMatrix) * gl_in[2].gl_Position;
-	EmitVertex();
-=======
 #ifdef DEBUG
 	float arrowLength = 0.05;
 	float arrowWidth = 0.02;
@@ -66,19 +55,18 @@
 	vec4 arrowRight = arrowTop - vec4(arrowLength * fnormal + arrowWidth * norm, 0);
 	vec4 arrowBase = arrowTop - arrowLength * vec4(fnormal, 0);
 
-	gl_Position = projectionMatrix * viewMatrix * vec4(fcenter, 1); EmitVertex();
-	gl_Position = projectionMatrix * viewMatrix * arrowBase; EmitVertex();
-	gl_Position = projectionMatrix * viewMatrix * arrowLeft; EmitVertex();
-	gl_Position = projectionMatrix * viewMatrix * arrowTop; EmitVertex();
-	gl_Position = projectionMatrix * viewMatrix * arrowRight; EmitVertex();
-	gl_Position = projectionMatrix * viewMatrix * arrowBase; EmitVertex();
+	gl_Position = transform * vec4(fcenter, 1); EmitVertex();
+	gl_Position = transform * arrowBase; EmitVertex();
+	gl_Position = transform * arrowLeft; EmitVertex();
+	gl_Position = transform * arrowTop; EmitVertex();
+	gl_Position = transform * arrowRight; EmitVertex();
+	gl_Position = transform * arrowBase; EmitVertex();
 	EndPrimitive();
 #endif
->>>>>>> c184f97f
 
-	gl_Position = projectionMatrix * viewMatrix * gl_in[0].gl_Position; EmitVertex();
-	gl_Position = projectionMatrix * viewMatrix * gl_in[1].gl_Position; EmitVertex();
-	gl_Position = projectionMatrix * viewMatrix * gl_in[2].gl_Position; EmitVertex();
+	gl_Position = transform * gl_in[0].gl_Position; EmitVertex();
+	gl_Position = transform * gl_in[1].gl_Position; EmitVertex();
+	gl_Position = transform * gl_in[2].gl_Position; EmitVertex();
 	EndPrimitive();
 }
 
